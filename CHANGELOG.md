# Changelog

All notable changes to this project will be documented in this file.

The format is based on [Keep a Changelog](http://keepachangelog.com/)
and this project adheres to [Semantic Versioning](http://semver.org/).

## [Unreleased]

### Added

- Implicit cast of `IEnumerable<InlineKeyboardButton>[]` to `InlineKeyboardMarkup`
- Implicit cast of `InlineKeyboardButton[]` to `InlineKeyboardMarkup`
- Exception `InvalidGameShortNameException`
- Exception `InvalidQueryIdException`
- Exception `ChatDescriptionIsNotModifiedException`
- Exception `ChatNotModifiedException`
- Exception `SendMessageToBotException`
- Exception `TooManyRequestsException`
- Exception `BotIsNotMemberException`

### Changed

<<<<<<< HEAD
- `BadRequestException` is thrown on `Error 400: Bad request` if more specific exception is not defined
- `ForbiddenException` is thrown on `Error 403: Forbidden` if more specific exception is not defined
=======
- Made `callbackGame` parameter of `InlineKeyboardButton.WithCallBackGame` optional

### Fixed

- Assigining param `foursquareId` of `SendInvoiceAsync` method to its request
- Access modifier of abstract class `BadRequestException` and `ForbiddenException` ctors to `protected`

### Removed

- Parameterless ctor of `InlineKeyboardMarkup`
- Exception `BotBlockedException`
- Exception `BotRestrictedException`
- Exception `MissingParameterException`
- Exception `NotEnoughRightsException`
- Exception `WrongChatTypeException`
>>>>>>> 9eb03378


## [14.2.0-rc-452] - 2018-02-24

### Added

- Property `Message.MediaGroupId`
- Property `ICaptionInlineQueryResult.ParseMode`
- Property `ParseMode` to inline query results with a caption
  - `InlineQueryResultPhoto`
  - `InlineQueryResultGif`
  - `InlineQueryResultCachedMpeg4Gif`
  - `InlineQueryResultVideo`
  - `InlineQueryResultAudio`
  - `InlineQueryResultVoice`
  - `InlineQueryResultDocument`
  - `InlineQueryResultCachedPhoto`
  - `InlineQueryResultCachedGif`
  - `InlineQueryResultCachedMpeg4Gif`
  - `InlineQueryResultCachedDocument`
  - `InlineQueryResultVideo`
  - `InlineQueryResultCachedVoice`
  - `InlineQueryResultCachedAudio`

## [14.1.0-rc-424] - 2018-02-24

### Added

- Support for Bot API v3.6
- Override equality comparison for `User` type
- Property `ParseMode` to file requests with a caption
  - `SendVideoRequest`
  - `SendPhotoRequest`
  - `SendAudioRequest`
  - `SendDocumentRequest`
  - `SendVoiceRequest`
- Property `InputMediaBase.ParseMode`
- Property `SendVideoRequest.SupportsStreaming`
- Property `InputMediaVideo.SupportsStreaming`
- Property `Message.ConnectedWebsite`
- Parameter `parseMode` to methods
  - `ITelegramBotClient.SendVideoAsync`
  - `ITelegramBotClient.SendAudioAsync`
  - `ITelegramBotClient.SendPhotoAsync`
  - `ITelegramBotClient.SendDocumentAsync`
  - `ITelegramBotClient.SendVoiceAsync`
- Parameter `supportsStreaming` to method `ITelegramBotClient.SendVideoAsync`
- New members to enum `MessageType`
  - `WebsiteConnected`
  - `ChatMembersAdded`
  - `ChatMemberLeft`
  - `ChatTitleChanged`
  - `ChatPhotoChanged`
  - `MessagePinned`
  - `ChatPhotoDeleted`
  - `GroupCreated`
  - `SupergroupCreated`
  - `ChannelCreated`
  - `MigratedToSupergroup`
  - `MigratedFromGroup`
- Exception `MessageIsNotModifiedException`

### Changed

- Changed `InputMessageContent` to abstract class `InputMessageContentBase`
- Access modifier of parameterless ctors of all `InlineQueryResult` and `InputMessageContent` types to `private`

### Fixed

- Renamed `InputVenueMessageContent.Name` to `InputVenueMessageContent.Title`
- Property `Message.Type` returns correct value after group chat migration

### Removed

- Enum member `MessageType.Service`

## [14.0.0-rc-367] - 2018-01-04

### Added

- Type `InvalidParameterException`
- Type `FileBase`

### Changed

- Moved all types in namespace `Telegram.Bot.Types.InputMessageContents` to namespace `Telegram.Bot.Types.InlineQueryResults`
- Value names of enums `MessageType` and `UpdateType`

### Removed

- Property `File.Stream`
- Property `FilePath` from Types `Audio`, `Document`, `PhotoSize`, `Sticker`, `Video`, `VideoNote`, and `Voice`
- Property `Message.NewChatMember`

## [14.0.0-beta-342] - 2018-01-03

### Added

- More `PaymentTests` cases
- Type `IKeyboardButton`
- Implicit cast of `string[]` to `ReplyKeyboardMarkup`
- Implicit cast of `string[][]` to `ReplyKeyboardMarkup`
- Inline query results
  - Type `ICaptionInlineQueryResult`
  - Type `IInputMessageContentResult`
  - Type `ILocationInlineQueryResult`
  - Type `IThumbnailInlineQueryResult`
  - Type `IThumbnailUrlInlineQueryResult`
  - Type `ITitleInlineQueryResult`
  - Constructor with required parameters in `InlineQueryResult` and all derived classes
  - Property `InlineQueryResultVoice.Caption`

### Changed

- All keyboard button classes inherit `IKeyboardButton` interface
- All keyboard buttons moved to namespace `Telegram.Bot.Types.ReplyMarkups.Buttons`
- Renamed type `ReplyMarkup` to `ReplyMarkupBase`
- Renamed type `ForceReply` to `ForceReplyMarkup`
- `InlineQueryResult` to abstract

### Removed

- All specific `KeyboardButton` types
- All specific `InlineKeyboardButton` types
- Implicit cast of `InlineKeyboardButton` to `KeyboardButton`
- Type `InlineQueryResultNew`
- Type `InlineQueryResultCached`
- Property `InlineQueryResult.Title`
- Property `InlineQueryResult.InputMessageContent`
- Property `InlineQueryResultAudio.FileId`
- JSON serialization attribute `Required.Always` of property `InlineQueryResultAudio.Duration`

### Fixed

- Invalid default value for `SwitchInlineQueryCurrentChat` in `InlineKeyboardSwitchInlineQueryCurrentChatButton` constructor

## [14.0.0-alpha0] - 2017-12-31

### Added

- Request classes
  - Type `GetUpdatesRequest`
  - Type `SetWebhookRequest`
  - Type `DeleteWebhookRequest`
  - Type `GetWebhookInfoRequest`
  - Type `GetMeRequest`
  - Type `SendMessageRequest`
  - Type `ForwardMessageRequest`
  - Type `SendPhotoRequest`
  - Type `SendAudioRequest`
  - Type `SendDocumentRequest`
  - Type `SendVideoRequest`
  - Type `SendVoiceRequest`
  - Type `SendVideoNoteRequest`
  - Type `SendLocationRequest`
  - Type `EditMessageLiveLocationRequest`
  - Type `EditInlineMessageLiveLocationRequest`
  - Type `StopMessageLiveLocationRequest`
  - Type `StopInlineMessageLiveLocationRequest`
  - Type `SendVenueRequest`
  - Type `SendContactRequest`
  - Type `SendChatActionRequest`
  - Type `GetUserProfilePicturesRequest`
  - Type `KickChatMemberRequest`
  - Type `UnbanChatmemberRequest`
  - Type `RestrictChatMemberRequest`
  - Type `PromoteChatMemberRequest`
  - Type `ExportChatInviteLinkRequest`
  - Type `SetChatPhotoRequest`
  - Type `DeleteChatPhotoRequest`
  - Type `SetChatTitleRequest`
  - Type `SetChatDescriptionRequest`
  - Type `PinChatMessageRequest`
  - Type `UnpinChatMessageRequest`
  - Type `LeaveChatRequest`
  - Type `GetChatRequest`
  - Type `GetChatAdministratorsRequest`
  - Type `GetChatMembersCountRequest`
  - Type `GetChatMemberRequest`
  - Type `SetChatStickerSetRequest`
  - Type `DeleteChatStickerSetRequest`
  - Type `AnswerCallbackQueryRequest`
  - Type `EditMessageTextRequest`
  - Type `EditInlineMessageTextRequest`
  - Type `EditMessageCaptionRequest`
  - Type `EditInlineMessageCaptionRequest`
  - Type `EditMessageReplyMarkupRequest`
  - Type `EditInlineMessageReplyMarkupRequest`
  - Type `DeleteMessageRequest`
  - Type `SendStickerRequest`
  - Type `GetStickerSetRequest`
  - Type `SetStickerPositionInSetRequest`
  - Type `AnswerInlineQueryRequest`
  - Type `DeleteStickerFromSetRequest`
  - Type `AddStickerToSetRequest`
  - Type `CreateNewStickerSetRequest`
  - Type `SendInvoiceRequest`
  - Type `AnswerShippingQueryRequest`
  - Type `AnswerPreCheckoutQueryRequest`
  - Type `SendGameRequest`
  - Type `SetGameScoreRequest`
  - Type `SetInlineGameScoreRequest`
  - Type `GetGameHighScoresRequest`
  - Type `GetInlineGameHighScoresRequest`
  - Type `GetFileRequest`
  - Type `FileRequestBase`
  - Type `UploadStickerFileRequest`
  - Type `INotifiableMessage`
  - Type `IReplyMessage`
  - Type `IFormattableMessage`
  - Type `IInlineMessage`
  - Type `IReplyMarkupMessage`
  - Type `IInlineReplyMarkupMessage`
- Type `IInputFile`
- Type `InputFileStream`
- Type `InputTelegramFile`
- Type `InputOnlineFile`
- Type `InputFileConverter`

### Changed

- Type of parameter `allowedUpdates` in method `SetWebhookAsync` changed to `IEnumerable<UpdateType>`
- Type of parameter `allowedUpdates` in method `GetUpdatesAsync` changed to `IEnumerable<UpdateType>`
- Type of parameter `offset` in method `GetUserProfilePhotosAsync` changed to `int`
- Type of parameter `replyMarkup` in methods `EditMessageLiveLocationAsync` changed to `InlineKeyboardMarkup`
- Type of parameter `replyMarkup` in methods `StopMessageLiveLocationAsync` changed to `InlineKeyboardMarkup`
- Type of parameter `replyMarkup` in method `EditMessageTextAsync` changed to `InlineKeyboardMarkup`
- Type of parameter `replyMarkup` in method `EditMessageCaptionAsync` changed to `InlineKeyboardMarkup`
- Type of parameter `replyMarkup` in method `EditMessageReplyMarkupAsync` changed to `InlineKeyboardMarkup`
- Type of parameter `replyMarkup` in method `SendGameAsync` changed to `InlineKeyboardMarkup`
- Type of parameter `replyMarkup` in method `SendInvoiceAsync` changed to `InlineKeyboardMarkup`
- Type of parameter `prices` in method `SendInvoiceAsync` changed to `IEnumerable<LabeledPrice>`
- Type of parameter `shippingOptions` in method `AnswerShippingQueryAsync` changed to `IEnumerable<ShippingOption>`
- Type of parameter `chatId` in method `SendInvoiceAsync` changed to `int`
- Type of parameter `chatId` in method `SendGameAsync` changed to `long`
- Type of parameter `chatId` in methods `SetGameScoreAsync` changed to `long`
- Type of parameter `chatId` in methods `GetGameHighScoresAsync` changed to `long`
- Type parameter of type `SendMediaGroupRequest` changed to `Message[]`
- Return type of method `GetChatIdFromTesterAsync` in `TestFixture` changed to `Task<long>`
- Type of property `TesterPrivateChatId` on type `PaymentTestsFixture` changed to `long`
- Replace method `EditInlineMessageTextAsync` with overload for `EditMessageTextAsync`
- Replace method `EditInlineMessageCaptionAsync` with overload for `EditMessageCaptionAsync`
- Replace method `EditInlineMessageReplyMarkupAsync` with overload for `EditMessageReplyMarkupAsync`
- Reorder parameters of method `SendInvoiceAsync`
- Divide `AnswerShippingQueryAsync` method into two overloads
- Divide `AnswerPreCheckoutQueryAsync` method into two overloads
- Method `CreateNewStickerSetAsnyc` renamed to `CreateNewStickerSetAsync`
- Method return type changed from `Task<bool>` to `Task`:
  - Method `DeleteWebhookAsync`
  - Method `KickChatMemberAsync`
  - Method `LeaveChatAsync`
  - Method `UnbanChatMemberAsync`
  - Method `AnswerCallbackQueryAsync`
  - Method `RestrictChatMemberAsync`
  - Method `PromoteChatMemberAsync`
  - Method `StopMessageLiveLocationAsync`
  - Method `EditMessageTextAsync`
  - Method `EditMessageCaptionAsync`
  - Method `EditMessageReplyMarkupAsync`
  - Method `EditMessageLiveLocationAsync`
  - Method `DeleteMessageAsync`
  - Method `AnswerInlineQueryAsync`
  - Method `AnswerShippingQueryAsync`
  - Method `AnswerPreCheckoutQueryAsync`
  - Method `SetGameScoreAsync`
  - Method `CreateNewStickerSetAsync`
  - Method `AddStickerToSetAsync`
  - Method `SetStickerPositionInSetAsync`
  - Method `DeleteStickerFromSetAsync`
  - Method `SetChatPhotoAsync`
  - Method `DeleteChatPhotoAsync`
  - Method `SetChatTitleAsync`
  - Method `SetChatDescriptionAsync`
  - Method `PinChatMessageAsync`
  - Method `UnpinChatMessageAsync`
  - Method `SetChatStickerSetAsync`
  - Method `DeleteChatStickerSetAsync`
- Type of `StickerSet.Stickers` from `List<Sticker>` to `Sticker[]`
- Type of `ChatMember` properties to nullable e.g. `bool` to `bool?`
- Type of `Message.Entities` from `List<MessageEntity>` to `MessageEntity[]`
- Type of `Message.CaptionEntities` from `List<MessageEntity>` to `MessageEntity[]`
- Type of `Message.EntityValues` from `List<string>` to `IEnumerable<string>`
- Type `InputMediaType` to `InputMedia`
- Type `InputMediaTypeConverter` to `InputMediaConverter`
- Changed member type from `FileToSend` to an implementation of `IInputFile`
  - Parameter `certificate` of method `SetWebhookAsync`
  - Parameter `photo` of method `SendPhotoAsync`
  - Parameter `video` of method `SendVideoAsync`
  - Parameter `videoNote` of method `SendVideoNoteAsync`
  - Parameter `document` of method `SendDocumentAsync`
  - Parameter `sticker` of method `SendStickerAsync`
  - Parameter `pngSticker` of method `UploadStickerFileAsync`
  - Parameter `pngSticker` of method `CreateNewStickerSetAsync`
  - Parameter `pngSticker` of method `AddStickerToSetAsync`
  - Parameter `photo` of method `SetChatPhotoAsync`
  - Parameter `audio` of method `SendAudioAsync`

### Removed

- Type `FileToSend`
- Interface `IResponse`
- Type parameter constraint from interface `IRequest`
- Redundant parameter `editMessage` in methods `SetGameScoreAsync`
- Redundant custom converter `ParseModeConverter`
- Value `All` from `UpdateType` enum
- Value `Unknown` from `FileType` enum
- Default value of parameter `url` of method `SetWebhookAsync`
- Property `Width` of `VideoNote`
- Property `Height` of `VideoNote`
- Property `Zoom` of `MaskPosition`

### Fixed

- Method `SetWebhookAsync` interface `ITelegramBotClient` returns `bool` on success
- Passing wrong `chatId` value in method `GetGameHighScoresAsync`
- Passing wrong `chatId` value in method `SendGameAsync`
- Passing wrong `chatId` value in method `SendInvoiceAsync`
- Passing wrong `replyMarkup` value in method `SendGameAsync`
- Passing wrong `replyMarkup` value in method `SendInvoiceAsync`
- Passing wrong `replyMarkup` value in method `EditMessageLiveLocationAsync`
- Passing wrong `replyMarkup` value in method `EditMessageReplyMarkupAsync`
- Passing wrong `replyMarkup` value in method `EditMessageCaptionAsync`
- Passing wrong `replyMarkup` value in method `EditMessageTextAsync`
- Passing wrong `replyMarkup` value in method `StopMessageLiveLocationAsync`
- Passing wrong `pngSticker` value in method `UploadStickerFileAsync`
- Passing wrong `photo` value in method `SetChatPhotoAsync`
- Passing wrong `certificate` value in method `SetWebhookAsync`
- Incorrect spelling of the method `CreateNewStickerSetAsync`
- `TestApiAsync()` throws exception instead of returning `false`

## [13.4.0] - 2017-12-07

### Added

- `Stickers` test cases
- `StickerOwnerUserId` parameter to Systems Integration Tests settings
- Exception `ChatNotFoundException`
- Exception `ContactRequestException`
- Exception `InvalidUserIdException`
- Exception `UserNotFoundException`
- Exception `InvalidStickerSetNameException`
- Exception `InvalidStickerEmojisException`
- Exception `InvalidStickerDimensionsException`
- Exception `StickerSetNameExistsException`
- Exception `StickerSetNotModifiedException`

### Changed

- Include XML docs in NuGet package

## [13.4.0-rc2] - 2017-11-26

### Fixed

- Default snake-cased property name serialization

## [13.4.0-rc1] - 2017-11-26

### Added

- Support for Bot API 3.5
- Method `SendMediaGroupAsync`
- Types `InputFileBase` and `InputMediaBase`
- Test Collection `AlbumMessageTests`
- Test Collection `ChannelAdminBotTests`

## [13.3.0-rc1]

> ToDo

## [13.2.2-rc]

> ToDo

## [13.2.1] - 2017-09-04

### Added

- Systems integrations test project

### Changed

- Sandcastle project moved to `docs` branch
- TravisCI configurations to run systems integrations tests

### Fixed

- Quoting the string containing channel ids
- Double escaping the escape character in the caption of messages
- Serialization errors of `PhotoSize`
- Sending wrong filenames containing non-ASCII characters
- Deserialization of `PhotoSize`

## [13.1.0] - 2017-07-23

### Added

- Method `KickChatMemberAsync` parameter `untilDate`
- Method `RestrictChatMemberAsync`
- Method `PromoteChatMemberAsync`
- Method `ExportChatInviteLinkAsync`
- Method `SetChatPhotoAsync`
- Method `DeleteChatPhotoAsync`
- Method `SetChatTitleAsync`
- Method `SetChatDescriptionAsync`
- Method `PinChatMessageAsync`
- Method `UnpinChatMessageAsync`
- Method `SendVideoNoteAsync` parameter `length`
- Method `GetStickerSetAsync`
- Method `UploadStickerFileAsync`
- Method `CreateNewStickerSetAsync`
- Method `AddStickerToSetAsync`
- Method `SetStickerPositionInSetAsync`
- Method `DeleteStickerFromSetAsync`
- Type `VideoNote` property `Length`
- Type `Chat`properties `Photo`, `Description`, `InviteLink`
- Type `ChatMember` properties `UntilDate`, `Can*`
- Type `Sticker` properties `SetName` and `MaskPosition`
- Type `MaskPosition`
- Type `StickerSet`
- Type `ChatPhoto`
- Types `InlineKeyboard*Button`
- Enum `MaskPositionPoint`

### Changed

- User and Chat Ids reverted to base types
- DateTimes are now in local time zone
- Splitedd Keyboardbuttons in `InlineKeyboardCallbackButton`, `InlineKeyboardCallbackGameButton`, `InlineKeyboardPayButton`, `InlineKeyboardSwitchCallbackQueryCurrentButton`, `InlineKeyboardSwitchInlineQueryButton` and `InlineKeyboardUrlButton`

### Fixed

- Inline messge editing
- InlineQueryResult* `ThumbHight` and `ThumbWidth`
- Method `SetWebHookAsync` parameter `max_connections`
- Method `SetGameStoreAsync`
- Type `CallbackQuery` Property `Data` optimal
- Type `Message` can now be a `VideoNoteMessage`

## [12.0.0] - Beta only

### Added

- Method `DeleteMessageAsync`
- Method `SendVideoNoteAsync`
- Method `SendInvoiceAsync`
- Method `AnswerShippingQueryAsync`
- Method `AnswerPreCheckoutQueryAsync`
- Type `Invoice`
- Type `LabeledPrice`
- Type `ShippingAddress`
- Type `ShippingOption`
- Type `ShippingQuery`
- Type `SuccessfulPayment`
- Type `OrderInfo`
- Type `PreCheckoutQuery`
- Type `VideoNote`
- Type `Message` properties `VideoNote`, `Invoice` and `SuccessfulPayment`
- Type `User` poperty `LanguageCode`
- Type `Update` properties `ShippingQuery` and `PreCheckoutQuery`
- Type `InlineQueryResultGif` porperty `Duration`
- Type `InlineQueryResultMpeg4Gif` porperty `Duration`
- Type `InlineeyboardButton` property `Pay`
- Enum `ChatAction` members `RecordVideoNote` and `UplaodVideoNote`
- Enum `UpdateType` members `ShippingQuery` and `PreCheckoutQuery`

### Changed

- Property `NewChatMember` replaced with `NewChatMembers` on Type `Message`

## [Past]

### Added

- Method `SetWebHookAsync` parameters `maxConnections`, `allowedUpdates`
- Method `AnswerCallbackQueryAsync` parameter `cacheTime`
- Method `StartReceiving` parameter `allowedUpdates`
- Method `DeleteWebhookAsync`
- Method `GetWebhookInfoAsync`
- Type `ApiExceptions` property `Parameters`
- Type `InlineKeyboardButton` property `SwitchInlineQueryCurrentChat`
- Type `ResponseParameters`
- Type `WebhookInfo`
- Type `ChatId`
- Type `Chat` property `AllMembersAreAdministrators`
- Type `Message`property `ForwardFromMessageId`
- Type `Update` property `ChannelPost`, `EditedChannelPost`
- Event `OnReceiveGeneralError`
- Enum `UpdateType` member `ChannelPost`, `EditedChannelPost`
- Enum `FileType`
- Game Support
  - Method `SetGameScoreAsync`
  - Method `SendGameAsync`
  - Method `GetGameHighScoresAsync`
  - Method `AnswerCallbackQueryAsync` parameter `url`
  - Type `Animation`
  - Type `CallBackGame`
  - Type `CallBackquery` properties `ChatInstance`, `GameShortName`
  - Type `GameHighScore`
  - Type `InlineKeyboardButton` propertiy `CallbackGame`
  - Type `InlineQueryResults`
  - Type `Message` property `Game`
  - Enum `InlineQueryResultType` member `Game`
  - Enum `MesageType` member `Game`

### Changed

- Now the `HttpClient` will be reused
- Consolidated timeouts
- To use a proxy, use the constructor
- Unified the `chatId` parameters
- Replaced `ReplyKeyboardHide` with `ReplyKeyboardRemove`
- Replaced all file sending overloads with `FileToSend`

### Removed

- Removed deprecated API class
- Removed deprecated methods and events
- Removed `StartReceiving` overload with `timeout` parameter<|MERGE_RESOLUTION|>--- conflicted
+++ resolved
@@ -21,10 +21,8 @@
 
 ### Changed
 
-<<<<<<< HEAD
 - `BadRequestException` is thrown on `Error 400: Bad request` if more specific exception is not defined
 - `ForbiddenException` is thrown on `Error 403: Forbidden` if more specific exception is not defined
-=======
 - Made `callbackGame` parameter of `InlineKeyboardButton.WithCallBackGame` optional
 
 ### Fixed
@@ -40,7 +38,6 @@
 - Exception `MissingParameterException`
 - Exception `NotEnoughRightsException`
 - Exception `WrongChatTypeException`
->>>>>>> 9eb03378
 
 
 ## [14.2.0-rc-452] - 2018-02-24
