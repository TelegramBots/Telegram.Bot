# Changelog

All notable changes to this project will be documented in this file.

The format is based on [Keep a Changelog](http://keepachangelog.com/)
and this project adheres to [Semantic Versioning](http://semver.org/).

## [Unreleased]

### Added

- Support for Bot API v3.6
- Override equality comparison for `User` type
- Property `ParseMode` to file requests with a caption
  - `SendVideoRequest`
  - `SendPhotoRequest`
  - `SendAudioRequest`
  - `SendDocumentRequest`
  - `SendVoiceRequest`
- Property `InputMediaBase.ParseMode`
- Property `SendVideoRequest.SupportsStreaming`
- Property `InputMediaVideo.SupportsStreaming`
- Property `Message.ConnectedWebsite`
- Parameter `parseMode` to methods
  - `ITelegramBotClient.SendVideoAsync`
  - `ITelegramBotClient.SendAudioAsync`
  - `ITelegramBotClient.SendPhotoAsync`
  - `ITelegramBotClient.SendDocumentAsync`
  - `ITelegramBotClient.SendVoiceAsync`
- Parameter `supportsStreaming` to method `ITelegramBotClient.SendVideoAsync`
- New members to enum `MessageType`
  - `WebsiteConnected`
  - `ChatMembersAdded`
  - `ChatMemberLeft`
  - `ChatTitleChanged`
  - `ChatPhotoChanged`
  - `MessagePinned`
  - `ChatPhotoDeleted`
  - `GroupCreated`
  - `SupergroupCreated`
  - `ChannelCreated`
  - `MigratedToSupergroup`
  - `MigratedFromGroup`
<<<<<<< HEAD
- Exception `MessageIsNotModifiedException` 
- Property `Message.MediaGroupId`
=======
- Exception `MessageIsNotModifiedException`
>>>>>>> 73aa164b

### Changed

- Changed `InputMessageContent` to abstract class `InputMessageContentBase`
- Access modifier of parameterless ctors of all `InlineQueryResult` and `InputMessageContent` types to `private`

### Fixed

- Renamed `InputVenueMessageContent.Name` to `InputVenueMessageContent.Title`
- Property `Message.Type` returns correct value after group chat migration

### Removed

- Enum member `MessageType.Service`

## [14.0.0-rc-367] - 2018-01-04

### Added

- Type `InvalidParameterException`
- Type `FileBase`

### Changed

- Moved all types in namespace `Telegram.Bot.Types.InputMessageContents` to namespace `Telegram.Bot.Types.InlineQueryResults`
- Value names of enums `MessageType` and `UpdateType`

### Removed

- Property `File.Stream`
- Property `FilePath` from Types `Audio`, `Document`, `PhotoSize`, `Sticker`, `Video`, `VideoNote`, and `Voice`
- Property `Message.NewChatMember`

## [14.0.0-beta-342] - 2018-01-03

### Added

- More `PaymentTests` cases
- Type `IKeyboardButton`
- Implicit cast of `string[]` to `ReplyKeyboardMarkup`
- Implicit cast of `string[][]` to `ReplyKeyboardMarkup`
- Inline query results
  - Type `ICaptionInlineQueryResult`
  - Type `IInputMessageContentResult`
  - Type `ILocationInlineQueryResult`
  - Type `IThumbnailInlineQueryResult`
  - Type `IThumbnailUrlInlineQueryResult`
  - Type `ITitleInlineQueryResult`
  - Constructor with required parameters in `InlineQueryResult` and all derived classes
  - Property `InlineQueryResultVoice.Caption`

### Changed

- All keyboard button classes inherit `IKeyboardButton` interface
- All keyboard buttons moved to namespace `Telegram.Bot.Types.ReplyMarkups.Buttons`
- Renamed type `ReplyMarkup` to `ReplyMarkupBase`
- Renamed type `ForceReply` to `ForceReplyMarkup`
- `InlineQueryResult` to abstract

### Removed

- All specific `KeyboardButton` types
- All specific `InlineKeyboardButton` types
- Implicit cast of `InlineKeyboardButton` to `KeyboardButton`
- Type `InlineQueryResultNew`
- Type `InlineQueryResultCached`
- Property `InlineQueryResult.Title`
- Property `InlineQueryResult.InputMessageContent`
- Property `InlineQueryResultAudio.FileId`
- JSON serialization attribute `Required.Always` of property `InlineQueryResultAudio.Duration`

### Fixed

- Invalid default value for `SwitchInlineQueryCurrentChat` in `InlineKeyboardSwitchInlineQueryCurrentChatButton` constructor

## [14.0.0-alpha0] - 2017-12-31

### Added

- Request classes
  - Type `GetUpdatesRequest`
  - Type `SetWebhookRequest`
  - Type `DeleteWebhookRequest`
  - Type `GetWebhookInfoRequest`
  - Type `GetMeRequest`
  - Type `SendMessageRequest`
  - Type `ForwardMessageRequest`
  - Type `SendPhotoRequest`
  - Type `SendAudioRequest`
  - Type `SendDocumentRequest`
  - Type `SendVideoRequest`
  - Type `SendVoiceRequest`
  - Type `SendVideoNoteRequest`
  - Type `SendLocationRequest`
  - Type `EditMessageLiveLocationRequest`
  - Type `EditInlineMessageLiveLocationRequest`
  - Type `StopMessageLiveLocationRequest`
  - Type `StopInlineMessageLiveLocationRequest`
  - Type `SendVenueRequest`
  - Type `SendContactRequest`
  - Type `SendChatActionRequest`
  - Type `GetUserProfilePicturesRequest`
  - Type `KickChatMemberRequest`
  - Type `UnbanChatmemberRequest`
  - Type `RestrictChatMemberRequest`
  - Type `PromoteChatMemberRequest`
  - Type `ExportChatInviteLinkRequest`
  - Type `SetChatPhotoRequest`
  - Type `DeleteChatPhotoRequest`
  - Type `SetChatTitleRequest`
  - Type `SetChatDescriptionRequest`
  - Type `PinChatMessageRequest`
  - Type `UnpinChatMessageRequest`
  - Type `LeaveChatRequest`
  - Type `GetChatRequest`
  - Type `GetChatAdministratorsRequest`
  - Type `GetChatMembersCountRequest`
  - Type `GetChatMemberRequest`
  - Type `SetChatStickerSetRequest`
  - Type `DeleteChatStickerSetRequest`
  - Type `AnswerCallbackQueryRequest`
  - Type `EditMessageTextRequest`
  - Type `EditInlineMessageTextRequest`
  - Type `EditMessageCaptionRequest`
  - Type `EditInlineMessageCaptionRequest`
  - Type `EditMessageReplyMarkupRequest`
  - Type `EditInlineMessageReplyMarkupRequest`
  - Type `DeleteMessageRequest`
  - Type `SendStickerRequest`
  - Type `GetStickerSetRequest`
  - Type `SetStickerPositionInSetRequest`
  - Type `AnswerInlineQueryRequest`
  - Type `DeleteStickerFromSetRequest`
  - Type `AddStickerToSetRequest`
  - Type `CreateNewStickerSetRequest`
  - Type `SendInvoiceRequest`
  - Type `AnswerShippingQueryRequest`
  - Type `AnswerPreCheckoutQueryRequest`
  - Type `SendGameRequest`
  - Type `SetGameScoreRequest`
  - Type `SetInlineGameScoreRequest`
  - Type `GetGameHighScoresRequest`
  - Type `GetInlineGameHighScoresRequest`
  - Type `GetFileRequest`
  - Type `FileRequestBase`
  - Type `UploadStickerFileRequest`
  - Type `INotifiableMessage`
  - Type `IReplyMessage`
  - Type `IFormattableMessage`
  - Type `IInlineMessage`
  - Type `IReplyMarkupMessage`
  - Type `IInlineReplyMarkupMessage`
- Type `IInputFile`
- Type `InputFileStream`
- Type `InputTelegramFile`
- Type `InputOnlineFile`
- Type `InputFileConverter`

### Changed

- Type of parameter `allowedUpdates` in method `SetWebhookAsync` changed to `IEnumerable<UpdateType>`
- Type of parameter `allowedUpdates` in method `GetUpdatesAsync` changed to `IEnumerable<UpdateType>`
- Type of parameter `offset` in method `GetUserProfilePhotosAsync` changed to `int`
- Type of parameter `replyMarkup` in methods `EditMessageLiveLocationAsync` changed to `InlineKeyboardMarkup`
- Type of parameter `replyMarkup` in methods `StopMessageLiveLocationAsync` changed to `InlineKeyboardMarkup`
- Type of parameter `replyMarkup` in method `EditMessageTextAsync` changed to `InlineKeyboardMarkup`
- Type of parameter `replyMarkup` in method `EditMessageCaptionAsync` changed to `InlineKeyboardMarkup`
- Type of parameter `replyMarkup` in method `EditMessageReplyMarkupAsync` changed to `InlineKeyboardMarkup`
- Type of parameter `replyMarkup` in method `SendGameAsync` changed to `InlineKeyboardMarkup`
- Type of parameter `replyMarkup` in method `SendInvoiceAsync` changed to `InlineKeyboardMarkup`
- Type of parameter `prices` in method `SendInvoiceAsync` changed to `IEnumerable<LabeledPrice>`
- Type of parameter `shippingOptions` in method `AnswerShippingQueryAsync` changed to `IEnumerable<ShippingOption>`
- Type of parameter `chatId` in method `SendInvoiceAsync` changed to `int`
- Type of parameter `chatId` in method `SendGameAsync` changed to `long`
- Type of parameter `chatId` in methods `SetGameScoreAsync` changed to `long`
- Type of parameter `chatId` in methods `GetGameHighScoresAsync` changed to `long`
- Type parameter of type `SendMediaGroupRequest` changed to `Message[]`
- Return type of method `GetChatIdFromTesterAsync` in `TestFixture` changed to `Task<long>`
- Type of property `TesterPrivateChatId` on type `PaymentTestsFixture` changed to `long`
- Replace method `EditInlineMessageTextAsync` with overload for `EditMessageTextAsync`
- Replace method `EditInlineMessageCaptionAsync` with overload for `EditMessageCaptionAsync`
- Replace method `EditInlineMessageReplyMarkupAsync` with overload for `EditMessageReplyMarkupAsync`
- Reorder parameters of method `SendInvoiceAsync`
- Divide `AnswerShippingQueryAsync` method into two overloads
- Divide `AnswerPreCheckoutQueryAsync` method into two overloads
- Method `CreateNewStickerSetAsnyc` renamed to `CreateNewStickerSetAsync`
- Method return type changed from `Task<bool>` to `Task`:
  - Method `DeleteWebhookAsync`
  - Method `KickChatMemberAsync`
  - Method `LeaveChatAsync`
  - Method `UnbanChatMemberAsync`
  - Method `AnswerCallbackQueryAsync`
  - Method `RestrictChatMemberAsync`
  - Method `PromoteChatMemberAsync`
  - Method `StopMessageLiveLocationAsync`
  - Method `EditMessageTextAsync`
  - Method `EditMessageCaptionAsync`
  - Method `EditMessageReplyMarkupAsync`
  - Method `EditMessageLiveLocationAsync`
  - Method `DeleteMessageAsync`
  - Method `AnswerInlineQueryAsync`
  - Method `AnswerShippingQueryAsync`
  - Method `AnswerPreCheckoutQueryAsync`
  - Method `SetGameScoreAsync`
  - Method `CreateNewStickerSetAsync`
  - Method `AddStickerToSetAsync`
  - Method `SetStickerPositionInSetAsync`
  - Method `DeleteStickerFromSetAsync`
  - Method `SetChatPhotoAsync`
  - Method `DeleteChatPhotoAsync`
  - Method `SetChatTitleAsync`
  - Method `SetChatDescriptionAsync`
  - Method `PinChatMessageAsync`
  - Method `UnpinChatMessageAsync`
  - Method `SetChatStickerSetAsync`
  - Method `DeleteChatStickerSetAsync`
- Type of `StickerSet.Stickers` from `List<Sticker>` to `Sticker[]`
- Type of `ChatMember` properties to nullable e.g. `bool` to `bool?`
- Type of `Message.Entities` from `List<MessageEntity>` to `MessageEntity[]`
- Type of `Message.CaptionEntities` from `List<MessageEntity>` to `MessageEntity[]`
- Type of `Message.EntityValues` from `List<string>` to `IEnumerable<string>`
- Type `InputMediaType` to `InputMedia`
- Type `InputMediaTypeConverter` to `InputMediaConverter`
- Changed member type from `FileToSend` to an implementation of `IInputFile`
  - Parameter `certificate` of method `SetWebhookAsync`
  - Parameter `photo` of method `SendPhotoAsync`
  - Parameter `video` of method `SendVideoAsync`
  - Parameter `videoNote` of method `SendVideoNoteAsync`
  - Parameter `document` of method `SendDocumentAsync`
  - Parameter `sticker` of method `SendStickerAsync`
  - Parameter `pngSticker` of method `UploadStickerFileAsync`
  - Parameter `pngSticker` of method `CreateNewStickerSetAsync`
  - Parameter `pngSticker` of method `AddStickerToSetAsync`
  - Parameter `photo` of method `SetChatPhotoAsync`
  - Parameter `audio` of method `SendAudioAsync`

### Removed

- Type `FileToSend`
- Interface `IResponse`
- Type parameter constraint from interface `IRequest`
- Redundant parameter `editMessage` in methods `SetGameScoreAsync`
- Redundant custom converter `ParseModeConverter`
- Value `All` from `UpdateType` enum
- Value `Unknown` from `FileType` enum
- Default value of parameter `url` of method `SetWebhookAsync`
- Property `Width` of `VideoNote`
- Property `Height` of `VideoNote`
- Property `Zoom` of `MaskPosition`

### Fixed

- Method `SetWebhookAsync` interface `ITelegramBotClient` returns `bool` on success
- Passing wrong `chatId` value in method `GetGameHighScoresAsync`
- Passing wrong `chatId` value in method `SendGameAsync`
- Passing wrong `chatId` value in method `SendInvoiceAsync`
- Passing wrong `replyMarkup` value in method `SendGameAsync`
- Passing wrong `replyMarkup` value in method `SendInvoiceAsync`
- Passing wrong `replyMarkup` value in method `EditMessageLiveLocationAsync`
- Passing wrong `replyMarkup` value in method `EditMessageReplyMarkupAsync`
- Passing wrong `replyMarkup` value in method `EditMessageCaptionAsync`
- Passing wrong `replyMarkup` value in method `EditMessageTextAsync`
- Passing wrong `replyMarkup` value in method `StopMessageLiveLocationAsync`
- Passing wrong `pngSticker` value in method `UploadStickerFileAsync`
- Passing wrong `photo` value in method `SetChatPhotoAsync`
- Passing wrong `certificate` value in method `SetWebhookAsync`
- Incorrect spelling of the method `CreateNewStickerSetAsync`
- `TestApiAsync()` throws exception instead of returning `false`

## [13.4.0] - 2017-12-07

### Added

- `Stickers` test cases
- `StickerOwnerUserId` parameter to Systems Integration Tests settings
- Exception `ChatNotFoundException`
- Exception `ContactRequestException`
- Exception `InvalidUserIdException`
- Exception `UserNotFoundException`
- Exception `InvalidStickerSetNameException`
- Exception `InvalidStickerEmojisException`
- Exception `InvalidStickerDimensionsException`
- Exception `StickerSetNameExistsException`
- Exception `StickerSetNotModifiedException`

### Changed

- Include XML docs in NuGet package

## [13.4.0-rc2] - 2017-11-26

### Fixed

- Default snake-cased property name serialization

## [13.4.0-rc1] - 2017-11-26

### Added

- Support for Bot API 3.5
- Method `SendMediaGroupAsync`
- Types `InputFileBase` and `InputMediaBase`
- Test Collection `AlbumMessageTests`
- Test Collection `ChannelAdminBotTests`

## [13.3.0-rc1]

> ToDo

## [13.2.2-rc]

> ToDo

## [13.2.1] - 2017-09-04

### Added

- Systems integrations test project

### Changed

- Sandcastle project moved to `docs` branch
- TravisCI configurations to run systems integrations tests

### Fixed

- Quoting the string containing channel ids
- Double escaping the escape character in the caption of messages
- Serialization errors of `PhotoSize`
- Sending wrong filenames containing non-ASCII characters
- Deserialization of `PhotoSize`

## [13.1.0] - 2017-07-23

### Added

- Method `KickChatMemberAsync` parameter `untilDate`
- Method `RestrictChatMemberAsync`
- Method `PromoteChatMemberAsync`
- Method `ExportChatInviteLinkAsync`
- Method `SetChatPhotoAsync`
- Method `DeleteChatPhotoAsync`
- Method `SetChatTitleAsync`
- Method `SetChatDescriptionAsync`
- Method `PinChatMessageAsync`
- Method `UnpinChatMessageAsync`
- Method `SendVideoNoteAsync` parameter `length`
- Method `GetStickerSetAsync`
- Method `UploadStickerFileAsync`
- Method `CreateNewStickerSetAsync`
- Method `AddStickerToSetAsync`
- Method `SetStickerPositionInSetAsync`
- Method `DeleteStickerFromSetAsync`
- Type `VideoNote` property `Length`
- Type `Chat`properties `Photo`, `Description`, `InviteLink`
- Type `ChatMember` properties `UntilDate`, `Can*`
- Type `Sticker` properties `SetName` and `MaskPosition`
- Type `MaskPosition`
- Type `StickerSet`
- Type `ChatPhoto`
- Types `InlineKeyboard*Button`
- Enum `MaskPositionPoint`

### Changed

- User and Chat Ids reverted to base types
- DateTimes are now in local time zone
- Splitedd Keyboardbuttons in `InlineKeyboardCallbackButton`, `InlineKeyboardCallbackGameButton`, `InlineKeyboardPayButton`, `InlineKeyboardSwitchCallbackQueryCurrentButton`, `InlineKeyboardSwitchInlineQueryButton` and `InlineKeyboardUrlButton`

### Fixed

- Inline messge editing
- InlineQueryResult* `ThumbHight` and `ThumbWidth`
- Method `SetWebHookAsync` parameter `max_connections`
- Method `SetGameStoreAsync`
- Type `CallbackQuery` Property `Data` optimal
- Type `Message` can now be a `VideoNoteMessage`

## [12.0.0] - Beta only

### Added

- Method `DeleteMessageAsync`
- Method `SendVideoNoteAsync`
- Method `SendInvoiceAsync`
- Method `AnswerShippingQueryAsync`
- Method `AnswerPreCheckoutQueryAsync`
- Type `Invoice`
- Type `LabeledPrice`
- Type `ShippingAddress`
- Type `ShippingOption`
- Type `ShippingQuery`
- Type `SuccessfulPayment`
- Type `OrderInfo`
- Type `PreCheckoutQuery`
- Type `VideoNote`
- Type `Message` properties `VideoNote`, `Invoice` and `SuccessfulPayment`
- Type `User` poperty `LanguageCode`
- Type `Update` properties `ShippingQuery` and `PreCheckoutQuery`
- Type `InlineQueryResultGif` porperty `Duration`
- Type `InlineQueryResultMpeg4Gif` porperty `Duration`
- Type `InlineeyboardButton` property `Pay`
- Enum `ChatAction` members `RecordVideoNote` and `UplaodVideoNote`
- Enum `UpdateType` members `ShippingQuery` and `PreCheckoutQuery`

### Changed

- Property `NewChatMember` replaced with `NewChatMembers` on Type `Message`

## [Past]

### Added

- Method `SetWebHookAsync` parameters `maxConnections`, `allowedUpdates`
- Method `AnswerCallbackQueryAsync` parameter `cacheTime`
- Method `StartReceiving` parameter `allowedUpdates`
- Method `DeleteWebhookAsync`
- Method `GetWebhookInfoAsync`
- Type `ApiExceptions` property `Parameters`
- Type `InlineKeyboardButton` property `SwitchInlineQueryCurrentChat`
- Type `ResponseParameters`
- Type `WebhookInfo`
- Type `ChatId`
- Type `Chat` property `AllMembersAreAdministrators`
- Type `Message`property `ForwardFromMessageId`
- Type `Update` property `ChannelPost`, `EditedChannelPost`
- Event `OnReceiveGeneralError`
- Enum `UpdateType` member `ChannelPost`, `EditedChannelPost`
- Enum `FileType`
- Game Support
  - Method `SetGameScoreAsync`
  - Method `SendGameAsync`
  - Method `GetGameHighScoresAsync`
  - Method `AnswerCallbackQueryAsync` parameter `url`
  - Type `Animation`
  - Type `CallBackGame`
  - Type `CallBackquery` properties `ChatInstance`, `GameShortName`
  - Type `GameHighScore`
  - Type `InlineKeyboardButton` propertiy `CallbackGame`
  - Type `InlineQueryResults`
  - Type `Message` property `Game`
  - Enum `InlineQueryResultType` member `Game`
  - Enum `MesageType` member `Game`

### Changed

- Now the `HttpClient` will be reused
- Consolidated timeouts
- To use a proxy, use the constructor
- Unified the `chatId` parameters
- Replaced `ReplyKeyboardHide` with `ReplyKeyboardRemove`
- Replaced all file sending overloads with `FileToSend`

### Removed

- Removed deprecated API class
- Removed deprecated methods and events
- Removed `StartReceiving` overload with `timeout` parameter<|MERGE_RESOLUTION|>--- conflicted
+++ resolved
@@ -41,12 +41,8 @@
   - `ChannelCreated`
   - `MigratedToSupergroup`
   - `MigratedFromGroup`
-<<<<<<< HEAD
-- Exception `MessageIsNotModifiedException` 
 - Property `Message.MediaGroupId`
-=======
 - Exception `MessageIsNotModifiedException`
->>>>>>> 73aa164b
 
 ### Changed
 
