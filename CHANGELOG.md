# Changelog

All notable changes to this project will be documented in this file.

The format is based on [Keep a Changelog](http://keepachangelog.com/)
and this project adheres to [Semantic Versioning](http://semver.org/).

## [Unreleased]

### Added

- Exception `ConflictException`
- Exception `TooManyRequestsException`
- Exception `UnauthorizedException`
- Interface 'IExceptionParser' represents public contract for API parsers
- `ApiExceptionParser` tests

### Changed

<<<<<<< HEAD
- `TelegramBotClient` accepts API exception parser as a constructor parameter
- `UnauthorizedException` is thrown instead of ApiRequestException 
- `ApiExceptionParser` returns these types of exceptions:
    - `ApiRequestException` represents general HTTP errors
    - `BadRequestException` represents `400: Bad request` HTTP errors
    - `ConflictException` represents `409: Conflict` HTTP error
    - `ForbiddenException` represents '403: Forbidden' HTTP errors
    - `TooManyRequestsException` represents `429: Too many requests` HTTP error
    - `UnauthorizedException` represents `401: Unauthorized` HTTP error

### Fixed

=======
- `MakeRequestAsync` throws `ApiRequestException` with `ErrorCode = HttpStatusCode.Unauthorized` and `Message = apiResponse.Description` ("Unauthorized"), to be consistent with Telegram Bot API
- `TelegramBotClient` ctor does not check API token format: Telegram Bot API does not provide token format specification
- `TestApiAsync` return `false` when `ApiRequestException.ErrorCode == 401` (API Token is modified or recalled)
- Stop catching user exceptions from event handlers

### Fixed

- `EditMessageTextAsync` pass `ParseMode` to request

>>>>>>> 463c114a
### Removed

- `InvalidGameShortNameException`
- `InvalidParameterException`
- `InvalidQueryIdException`
- `InvalidStickerDimensionsException`
- `InvalidStickerEmojisException`
- `InvalidStickerSetNameException`
- `InvalidUserIdException`
- `ChatNotFoundException`
- `ContactRequestException`
- `MessageIsNotModifiedException`
- `StickerSetNameExistsException`
- `StickerSetNotModifiedException`
- `UserNotFoundException`
- `ChatNotInitiatedException`
- Exception tests


## [14.3.0] - 2018-05-05

### Added

- Implicit cast of `IEnumerable<InlineKeyboardButton>[]` to `InlineKeyboardMarkup`
- Implicit cast of `InlineKeyboardButton[]` to `InlineKeyboardMarkup`
- Exception `InvalidGameShortNameException`
- Exception `InvalidQueryIdException`

### Changed

- Made `callbackGame` parameter of `InlineKeyboardButton.WithCallBackGame` optional
- `Newtonsoft.Json` updated to version `11.0.2`

### Fixed

- Assigining param `foursquareId` of `SendInvoiceAsync` method to its request
- Access modifier of abstract class `BadRequestException` and `ForbiddenException` ctors to `protected`

### Removed

- Parameterless ctor of `InlineKeyboardMarkup`
- Exception `BotBlockedException`
- Exception `BotRestrictedException`
- Exception `MissingParameterException`
- Exception `NotEnoughRightsException`
- Exception `WrongChatTypeException`


## [14.2.0-rc-452] - 2018-02-24

### Added

- Property `Message.MediaGroupId`
- Property `ICaptionInlineQueryResult.ParseMode`
- Property `ParseMode` to inline query results with a caption
  - `InlineQueryResultPhoto`
  - `InlineQueryResultGif`
  - `InlineQueryResultCachedMpeg4Gif`
  - `InlineQueryResultVideo`
  - `InlineQueryResultAudio`
  - `InlineQueryResultVoice`
  - `InlineQueryResultDocument`
  - `InlineQueryResultCachedPhoto`
  - `InlineQueryResultCachedGif`
  - `InlineQueryResultCachedMpeg4Gif`
  - `InlineQueryResultCachedDocument`
  - `InlineQueryResultVideo`
  - `InlineQueryResultCachedVoice`
  - `InlineQueryResultCachedAudio`

## [14.1.0-rc-424] - 2018-02-24

### Added

- Support for Bot API v3.6
- Override equality comparison for `User` type
- Property `ParseMode` to file requests with a caption
  - `SendVideoRequest`
  - `SendPhotoRequest`
  - `SendAudioRequest`
  - `SendDocumentRequest`
  - `SendVoiceRequest`
- Property `InputMediaBase.ParseMode`
- Property `SendVideoRequest.SupportsStreaming`
- Property `InputMediaVideo.SupportsStreaming`
- Property `Message.ConnectedWebsite`
- Parameter `parseMode` to methods
  - `ITelegramBotClient.SendVideoAsync`
  - `ITelegramBotClient.SendAudioAsync`
  - `ITelegramBotClient.SendPhotoAsync`
  - `ITelegramBotClient.SendDocumentAsync`
  - `ITelegramBotClient.SendVoiceAsync`
- Parameter `supportsStreaming` to method `ITelegramBotClient.SendVideoAsync`
- New members to enum `MessageType`
  - `WebsiteConnected`
  - `ChatMembersAdded`
  - `ChatMemberLeft`
  - `ChatTitleChanged`
  - `ChatPhotoChanged`
  - `MessagePinned`
  - `ChatPhotoDeleted`
  - `GroupCreated`
  - `SupergroupCreated`
  - `ChannelCreated`
  - `MigratedToSupergroup`
  - `MigratedFromGroup`
- Exception `MessageIsNotModifiedException`

### Changed

- Changed `InputMessageContent` to abstract class `InputMessageContentBase`
- Access modifier of parameterless ctors of all `InlineQueryResult` and `InputMessageContent` types to `private`

### Fixed

- Renamed `InputVenueMessageContent.Name` to `InputVenueMessageContent.Title`
- Property `Message.Type` returns correct value after group chat migration

### Removed

- Enum member `MessageType.Service`

## [14.0.0-rc-367] - 2018-01-04

### Added

- Type `InvalidParameterException`
- Type `FileBase`

### Changed

- Moved all types in namespace `Telegram.Bot.Types.InputMessageContents` to namespace `Telegram.Bot.Types.InlineQueryResults`
- Value names of enums `MessageType` and `UpdateType`

### Removed

- Property `File.Stream`
- Property `FilePath` from Types `Audio`, `Document`, `PhotoSize`, `Sticker`, `Video`, `VideoNote`, and `Voice`
- Property `Message.NewChatMember`

## [14.0.0-beta-342] - 2018-01-03

### Added

- More `PaymentTests` cases
- Type `IKeyboardButton`
- Implicit cast of `string[]` to `ReplyKeyboardMarkup`
- Implicit cast of `string[][]` to `ReplyKeyboardMarkup`
- Inline query results
  - Type `ICaptionInlineQueryResult`
  - Type `IInputMessageContentResult`
  - Type `ILocationInlineQueryResult`
  - Type `IThumbnailInlineQueryResult`
  - Type `IThumbnailUrlInlineQueryResult`
  - Type `ITitleInlineQueryResult`
  - Constructor with required parameters in `InlineQueryResult` and all derived classes
  - Property `InlineQueryResultVoice.Caption`

### Changed

- All keyboard button classes inherit `IKeyboardButton` interface
- All keyboard buttons moved to namespace `Telegram.Bot.Types.ReplyMarkups.Buttons`
- Renamed type `ReplyMarkup` to `ReplyMarkupBase`
- Renamed type `ForceReply` to `ForceReplyMarkup`
- `InlineQueryResult` to abstract

### Removed

- All specific `KeyboardButton` types
- All specific `InlineKeyboardButton` types
- Implicit cast of `InlineKeyboardButton` to `KeyboardButton`
- Type `InlineQueryResultNew`
- Type `InlineQueryResultCached`
- Property `InlineQueryResult.Title`
- Property `InlineQueryResult.InputMessageContent`
- Property `InlineQueryResultAudio.FileId`
- JSON serialization attribute `Required.Always` of property `InlineQueryResultAudio.Duration`

### Fixed

- Invalid default value for `SwitchInlineQueryCurrentChat` in `InlineKeyboardSwitchInlineQueryCurrentChatButton` constructor

## [14.0.0-alpha0] - 2017-12-31

### Added

- Request classes
  - Type `GetUpdatesRequest`
  - Type `SetWebhookRequest`
  - Type `DeleteWebhookRequest`
  - Type `GetWebhookInfoRequest`
  - Type `GetMeRequest`
  - Type `SendMessageRequest`
  - Type `ForwardMessageRequest`
  - Type `SendPhotoRequest`
  - Type `SendAudioRequest`
  - Type `SendDocumentRequest`
  - Type `SendVideoRequest`
  - Type `SendVoiceRequest`
  - Type `SendVideoNoteRequest`
  - Type `SendLocationRequest`
  - Type `EditMessageLiveLocationRequest`
  - Type `EditInlineMessageLiveLocationRequest`
  - Type `StopMessageLiveLocationRequest`
  - Type `StopInlineMessageLiveLocationRequest`
  - Type `SendVenueRequest`
  - Type `SendContactRequest`
  - Type `SendChatActionRequest`
  - Type `GetUserProfilePicturesRequest`
  - Type `KickChatMemberRequest`
  - Type `UnbanChatmemberRequest`
  - Type `RestrictChatMemberRequest`
  - Type `PromoteChatMemberRequest`
  - Type `ExportChatInviteLinkRequest`
  - Type `SetChatPhotoRequest`
  - Type `DeleteChatPhotoRequest`
  - Type `SetChatTitleRequest`
  - Type `SetChatDescriptionRequest`
  - Type `PinChatMessageRequest`
  - Type `UnpinChatMessageRequest`
  - Type `LeaveChatRequest`
  - Type `GetChatRequest`
  - Type `GetChatAdministratorsRequest`
  - Type `GetChatMembersCountRequest`
  - Type `GetChatMemberRequest`
  - Type `SetChatStickerSetRequest`
  - Type `DeleteChatStickerSetRequest`
  - Type `AnswerCallbackQueryRequest`
  - Type `EditMessageTextRequest`
  - Type `EditInlineMessageTextRequest`
  - Type `EditMessageCaptionRequest`
  - Type `EditInlineMessageCaptionRequest`
  - Type `EditMessageReplyMarkupRequest`
  - Type `EditInlineMessageReplyMarkupRequest`
  - Type `DeleteMessageRequest`
  - Type `SendStickerRequest`
  - Type `GetStickerSetRequest`
  - Type `SetStickerPositionInSetRequest`
  - Type `AnswerInlineQueryRequest`
  - Type `DeleteStickerFromSetRequest`
  - Type `AddStickerToSetRequest`
  - Type `CreateNewStickerSetRequest`
  - Type `SendInvoiceRequest`
  - Type `AnswerShippingQueryRequest`
  - Type `AnswerPreCheckoutQueryRequest`
  - Type `SendGameRequest`
  - Type `SetGameScoreRequest`
  - Type `SetInlineGameScoreRequest`
  - Type `GetGameHighScoresRequest`
  - Type `GetInlineGameHighScoresRequest`
  - Type `GetFileRequest`
  - Type `FileRequestBase`
  - Type `UploadStickerFileRequest`
  - Type `INotifiableMessage`
  - Type `IReplyMessage`
  - Type `IFormattableMessage`
  - Type `IInlineMessage`
  - Type `IReplyMarkupMessage`
  - Type `IInlineReplyMarkupMessage`
- Type `IInputFile`
- Type `InputFileStream`
- Type `InputTelegramFile`
- Type `InputOnlineFile`
- Type `InputFileConverter`

### Changed

- Type of parameter `allowedUpdates` in method `SetWebhookAsync` changed to `IEnumerable<UpdateType>`
- Type of parameter `allowedUpdates` in method `GetUpdatesAsync` changed to `IEnumerable<UpdateType>`
- Type of parameter `offset` in method `GetUserProfilePhotosAsync` changed to `int`
- Type of parameter `replyMarkup` in methods `EditMessageLiveLocationAsync` changed to `InlineKeyboardMarkup`
- Type of parameter `replyMarkup` in methods `StopMessageLiveLocationAsync` changed to `InlineKeyboardMarkup`
- Type of parameter `replyMarkup` in method `EditMessageTextAsync` changed to `InlineKeyboardMarkup`
- Type of parameter `replyMarkup` in method `EditMessageCaptionAsync` changed to `InlineKeyboardMarkup`
- Type of parameter `replyMarkup` in method `EditMessageReplyMarkupAsync` changed to `InlineKeyboardMarkup`
- Type of parameter `replyMarkup` in method `SendGameAsync` changed to `InlineKeyboardMarkup`
- Type of parameter `replyMarkup` in method `SendInvoiceAsync` changed to `InlineKeyboardMarkup`
- Type of parameter `prices` in method `SendInvoiceAsync` changed to `IEnumerable<LabeledPrice>`
- Type of parameter `shippingOptions` in method `AnswerShippingQueryAsync` changed to `IEnumerable<ShippingOption>`
- Type of parameter `chatId` in method `SendInvoiceAsync` changed to `int`
- Type of parameter `chatId` in method `SendGameAsync` changed to `long`
- Type of parameter `chatId` in methods `SetGameScoreAsync` changed to `long`
- Type of parameter `chatId` in methods `GetGameHighScoresAsync` changed to `long`
- Type parameter of type `SendMediaGroupRequest` changed to `Message[]`
- Return type of method `GetChatIdFromTesterAsync` in `TestFixture` changed to `Task<long>`
- Type of property `TesterPrivateChatId` on type `PaymentTestsFixture` changed to `long`
- Replace method `EditInlineMessageTextAsync` with overload for `EditMessageTextAsync`
- Replace method `EditInlineMessageCaptionAsync` with overload for `EditMessageCaptionAsync`
- Replace method `EditInlineMessageReplyMarkupAsync` with overload for `EditMessageReplyMarkupAsync`
- Reorder parameters of method `SendInvoiceAsync`
- Divide `AnswerShippingQueryAsync` method into two overloads
- Divide `AnswerPreCheckoutQueryAsync` method into two overloads
- Method `CreateNewStickerSetAsnyc` renamed to `CreateNewStickerSetAsync`
- Method return type changed from `Task<bool>` to `Task`:
  - Method `DeleteWebhookAsync`
  - Method `KickChatMemberAsync`
  - Method `LeaveChatAsync`
  - Method `UnbanChatMemberAsync`
  - Method `AnswerCallbackQueryAsync`
  - Method `RestrictChatMemberAsync`
  - Method `PromoteChatMemberAsync`
  - Method `StopMessageLiveLocationAsync`
  - Method `EditMessageTextAsync`
  - Method `EditMessageCaptionAsync`
  - Method `EditMessageReplyMarkupAsync`
  - Method `EditMessageLiveLocationAsync`
  - Method `DeleteMessageAsync`
  - Method `AnswerInlineQueryAsync`
  - Method `AnswerShippingQueryAsync`
  - Method `AnswerPreCheckoutQueryAsync`
  - Method `SetGameScoreAsync`
  - Method `CreateNewStickerSetAsync`
  - Method `AddStickerToSetAsync`
  - Method `SetStickerPositionInSetAsync`
  - Method `DeleteStickerFromSetAsync`
  - Method `SetChatPhotoAsync`
  - Method `DeleteChatPhotoAsync`
  - Method `SetChatTitleAsync`
  - Method `SetChatDescriptionAsync`
  - Method `PinChatMessageAsync`
  - Method `UnpinChatMessageAsync`
  - Method `SetChatStickerSetAsync`
  - Method `DeleteChatStickerSetAsync`
- Type of `StickerSet.Stickers` from `List<Sticker>` to `Sticker[]`
- Type of `ChatMember` properties to nullable e.g. `bool` to `bool?`
- Type of `Message.Entities` from `List<MessageEntity>` to `MessageEntity[]`
- Type of `Message.CaptionEntities` from `List<MessageEntity>` to `MessageEntity[]`
- Type of `Message.EntityValues` from `List<string>` to `IEnumerable<string>`
- Type `InputMediaType` to `InputMedia`
- Type `InputMediaTypeConverter` to `InputMediaConverter`
- Changed member type from `FileToSend` to an implementation of `IInputFile`
  - Parameter `certificate` of method `SetWebhookAsync`
  - Parameter `photo` of method `SendPhotoAsync`
  - Parameter `video` of method `SendVideoAsync`
  - Parameter `videoNote` of method `SendVideoNoteAsync`
  - Parameter `document` of method `SendDocumentAsync`
  - Parameter `sticker` of method `SendStickerAsync`
  - Parameter `pngSticker` of method `UploadStickerFileAsync`
  - Parameter `pngSticker` of method `CreateNewStickerSetAsync`
  - Parameter `pngSticker` of method `AddStickerToSetAsync`
  - Parameter `photo` of method `SetChatPhotoAsync`
  - Parameter `audio` of method `SendAudioAsync`

### Removed

- Type `FileToSend`
- Interface `IResponse`
- Type parameter constraint from interface `IRequest`
- Redundant parameter `editMessage` in methods `SetGameScoreAsync`
- Redundant custom converter `ParseModeConverter`
- Value `All` from `UpdateType` enum
- Value `Unknown` from `FileType` enum
- Default value of parameter `url` of method `SetWebhookAsync`
- Property `Width` of `VideoNote`
- Property `Height` of `VideoNote`
- Property `Zoom` of `MaskPosition`

### Fixed

- Method `SetWebhookAsync` interface `ITelegramBotClient` returns `bool` on success
- Passing wrong `chatId` value in method `GetGameHighScoresAsync`
- Passing wrong `chatId` value in method `SendGameAsync`
- Passing wrong `chatId` value in method `SendInvoiceAsync`
- Passing wrong `replyMarkup` value in method `SendGameAsync`
- Passing wrong `replyMarkup` value in method `SendInvoiceAsync`
- Passing wrong `replyMarkup` value in method `EditMessageLiveLocationAsync`
- Passing wrong `replyMarkup` value in method `EditMessageReplyMarkupAsync`
- Passing wrong `replyMarkup` value in method `EditMessageCaptionAsync`
- Passing wrong `replyMarkup` value in method `EditMessageTextAsync`
- Passing wrong `replyMarkup` value in method `StopMessageLiveLocationAsync`
- Passing wrong `pngSticker` value in method `UploadStickerFileAsync`
- Passing wrong `photo` value in method `SetChatPhotoAsync`
- Passing wrong `certificate` value in method `SetWebhookAsync`
- Incorrect spelling of the method `CreateNewStickerSetAsync`
- `TestApiAsync()` throws exception instead of returning `false`

## [13.4.0] - 2017-12-07

### Added

- `Stickers` test cases
- `StickerOwnerUserId` parameter to Systems Integration Tests settings
- Exception `ChatNotFoundException`
- Exception `ContactRequestException`
- Exception `InvalidUserIdException`
- Exception `UserNotFoundException`
- Exception `InvalidStickerSetNameException`
- Exception `InvalidStickerEmojisException`
- Exception `InvalidStickerDimensionsException`
- Exception `StickerSetNameExistsException`
- Exception `StickerSetNotModifiedException`

### Changed

- Include XML docs in NuGet package

## [13.4.0-rc2] - 2017-11-26

### Fixed

- Default snake-cased property name serialization

## [13.4.0-rc1] - 2017-11-26

### Added

- Support for Bot API 3.5
- Method `SendMediaGroupAsync`
- Types `InputFileBase` and `InputMediaBase`
- Test Collection `AlbumMessageTests`
- Test Collection `ChannelAdminBotTests`

## [13.3.0-rc1]

> ToDo

## [13.2.2-rc]

> ToDo

## [13.2.1] - 2017-09-04

### Added

- Systems integrations test project

### Changed

- Sandcastle project moved to `docs` branch
- TravisCI configurations to run systems integrations tests

### Fixed

- Quoting the string containing channel ids
- Double escaping the escape character in the caption of messages
- Serialization errors of `PhotoSize`
- Sending wrong filenames containing non-ASCII characters
- Deserialization of `PhotoSize`

## [13.1.0] - 2017-07-23

### Added

- Method `KickChatMemberAsync` parameter `untilDate`
- Method `RestrictChatMemberAsync`
- Method `PromoteChatMemberAsync`
- Method `ExportChatInviteLinkAsync`
- Method `SetChatPhotoAsync`
- Method `DeleteChatPhotoAsync`
- Method `SetChatTitleAsync`
- Method `SetChatDescriptionAsync`
- Method `PinChatMessageAsync`
- Method `UnpinChatMessageAsync`
- Method `SendVideoNoteAsync` parameter `length`
- Method `GetStickerSetAsync`
- Method `UploadStickerFileAsync`
- Method `CreateNewStickerSetAsync`
- Method `AddStickerToSetAsync`
- Method `SetStickerPositionInSetAsync`
- Method `DeleteStickerFromSetAsync`
- Type `VideoNote` property `Length`
- Type `Chat`properties `Photo`, `Description`, `InviteLink`
- Type `ChatMember` properties `UntilDate`, `Can*`
- Type `Sticker` properties `SetName` and `MaskPosition`
- Type `MaskPosition`
- Type `StickerSet`
- Type `ChatPhoto`
- Types `InlineKeyboard*Button`
- Enum `MaskPositionPoint`

### Changed

- User and Chat Ids reverted to base types
- DateTimes are now in local time zone
- Splitedd Keyboardbuttons in `InlineKeyboardCallbackButton`, `InlineKeyboardCallbackGameButton`, `InlineKeyboardPayButton`, `InlineKeyboardSwitchCallbackQueryCurrentButton`, `InlineKeyboardSwitchInlineQueryButton` and `InlineKeyboardUrlButton`

### Fixed

- Inline messge editing
- InlineQueryResult* `ThumbHight` and `ThumbWidth`
- Method `SetWebHookAsync` parameter `max_connections`
- Method `SetGameStoreAsync`
- Type `CallbackQuery` Property `Data` optimal
- Type `Message` can now be a `VideoNoteMessage`

## [12.0.0] - Beta only

### Added

- Method `DeleteMessageAsync`
- Method `SendVideoNoteAsync`
- Method `SendInvoiceAsync`
- Method `AnswerShippingQueryAsync`
- Method `AnswerPreCheckoutQueryAsync`
- Type `Invoice`
- Type `LabeledPrice`
- Type `ShippingAddress`
- Type `ShippingOption`
- Type `ShippingQuery`
- Type `SuccessfulPayment`
- Type `OrderInfo`
- Type `PreCheckoutQuery`
- Type `VideoNote`
- Type `Message` properties `VideoNote`, `Invoice` and `SuccessfulPayment`
- Type `User` poperty `LanguageCode`
- Type `Update` properties `ShippingQuery` and `PreCheckoutQuery`
- Type `InlineQueryResultGif` porperty `Duration`
- Type `InlineQueryResultMpeg4Gif` porperty `Duration`
- Type `InlineeyboardButton` property `Pay`
- Enum `ChatAction` members `RecordVideoNote` and `UplaodVideoNote`
- Enum `UpdateType` members `ShippingQuery` and `PreCheckoutQuery`

### Changed

- Property `NewChatMember` replaced with `NewChatMembers` on Type `Message`

## [Past]

### Added

- Method `SetWebHookAsync` parameters `maxConnections`, `allowedUpdates`
- Method `AnswerCallbackQueryAsync` parameter `cacheTime`
- Method `StartReceiving` parameter `allowedUpdates`
- Method `DeleteWebhookAsync`
- Method `GetWebhookInfoAsync`
- Type `ApiExceptions` property `Parameters`
- Type `InlineKeyboardButton` property `SwitchInlineQueryCurrentChat`
- Type `ResponseParameters`
- Type `WebhookInfo`
- Type `ChatId`
- Type `Chat` property `AllMembersAreAdministrators`
- Type `Message`property `ForwardFromMessageId`
- Type `Update` property `ChannelPost`, `EditedChannelPost`
- Event `OnReceiveGeneralError`
- Enum `UpdateType` member `ChannelPost`, `EditedChannelPost`
- Enum `FileType`
- Game Support
  - Method `SetGameScoreAsync`
  - Method `SendGameAsync`
  - Method `GetGameHighScoresAsync`
  - Method `AnswerCallbackQueryAsync` parameter `url`
  - Type `Animation`
  - Type `CallBackGame`
  - Type `CallBackquery` properties `ChatInstance`, `GameShortName`
  - Type `GameHighScore`
  - Type `InlineKeyboardButton` propertiy `CallbackGame`
  - Type `InlineQueryResults`
  - Type `Message` property `Game`
  - Enum `InlineQueryResultType` member `Game`
  - Enum `MesageType` member `Game`

### Changed

- Now the `HttpClient` will be reused
- Consolidated timeouts
- To use a proxy, use the constructor
- Unified the `chatId` parameters
- Replaced `ReplyKeyboardHide` with `ReplyKeyboardRemove`
- Replaced all file sending overloads with `FileToSend`

### Removed

- Removed deprecated API class
- Removed deprecated methods and events
- Removed `StartReceiving` overload with `timeout` parameter<|MERGE_RESOLUTION|>--- conflicted
+++ resolved
@@ -17,30 +17,24 @@
 
 ### Changed
 
-<<<<<<< HEAD
 - `TelegramBotClient` accepts API exception parser as a constructor parameter
-- `UnauthorizedException` is thrown instead of ApiRequestException 
+- `UnauthorizedException` is thrown instead of `ApiRequestException`
 - `ApiExceptionParser` returns these types of exceptions:
     - `ApiRequestException` represents general HTTP errors
     - `BadRequestException` represents `400: Bad request` HTTP errors
     - `ConflictException` represents `409: Conflict` HTTP error
-    - `ForbiddenException` represents '403: Forbidden' HTTP errors
+    - `ForbiddenException` represents `403: Forbidden` HTTP errors
     - `TooManyRequestsException` represents `429: Too many requests` HTTP error
     - `UnauthorizedException` represents `401: Unauthorized` HTTP error
 
 ### Fixed
 
-=======
 - `MakeRequestAsync` throws `ApiRequestException` with `ErrorCode = HttpStatusCode.Unauthorized` and `Message = apiResponse.Description` ("Unauthorized"), to be consistent with Telegram Bot API
 - `TelegramBotClient` ctor does not check API token format: Telegram Bot API does not provide token format specification
 - `TestApiAsync` return `false` when `ApiRequestException.ErrorCode == 401` (API Token is modified or recalled)
 - Stop catching user exceptions from event handlers
-
-### Fixed
-
 - `EditMessageTextAsync` pass `ParseMode` to request
 
->>>>>>> 463c114a
 ### Removed
 
 - `InvalidGameShortNameException`
