--- conflicted
+++ resolved
@@ -54,20 +54,12 @@
 
         /// <inheritdoc />
         [JsonProperty(DefaultValueHandling = DefaultValueHandling.Ignore)]
-<<<<<<< HEAD
-        public InputMessageContent InputMessageContent { get; set; }
-        
-        private InlineQueryResultPhoto()
-=======
         public InputMessageContentBase InputMessageContent { get; set; }
 
-        /// <summary>
-        /// Initializes a new inline query result
-        /// </summary>
-        public InlineQueryResultPhoto()
->>>>>>> 02f05a78
+        private InlineQueryResultPhoto()
             : base(InlineQueryResultType.Photo)
-        { }
+        {
+        }
 
         /// <summary>
         /// Initializes a new inline query representing a link to a photo
