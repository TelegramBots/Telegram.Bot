--- conflicted
+++ resolved
@@ -49,20 +49,12 @@
 
         /// <inheritdoc />
         [JsonProperty(DefaultValueHandling = DefaultValueHandling.Ignore)]
-<<<<<<< HEAD
-        public InputMessageContent InputMessageContent { get; set; }
-        
-        private InlineQueryResultLocation()
-=======
         public InputMessageContentBase InputMessageContent { get; set; }
 
-        /// <summary>
-        /// Initializes a new inline query result
-        /// </summary>
-        public InlineQueryResultLocation()
->>>>>>> 02f05a78
+        private InlineQueryResultLocation()
             : base(InlineQueryResultType.Location)
-        { }
+        {
+        }
 
         /// <summary>
         /// Initializes a new inline query result
