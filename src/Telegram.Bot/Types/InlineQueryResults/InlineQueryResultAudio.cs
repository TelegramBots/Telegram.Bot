using Newtonsoft.Json;
using Newtonsoft.Json.Serialization;
using Telegram.Bot.Types.InlineQueryResults.Abstractions;

namespace Telegram.Bot.Types.InlineQueryResults
{
    /// <summary>
    /// Represents a link to an mp3 audio file stored on the Telegram servers. By default, this audio file will be sent by the user. Alternatively, you can use input_message_content to send a message with the specified content instead of the audio.
    /// </summary>
    [JsonObject(MemberSerialization.OptIn, NamingStrategyType = typeof(SnakeCaseNamingStrategy))]
    public class InlineQueryResultAudio : InlineQueryResultBase,
                                          ICaptionInlineQueryResult,
                                          ITitleInlineQueryResult,
                                          IInputMessageContentResult
    {
        /// <summary>
        /// A valid URL for the audio file
        /// </summary>
        [JsonProperty(Required = Required.Always)]
        public string AudioUrl { get; set; }

        /// <summary>
        /// Optional. Performer
        /// </summary>
        [JsonProperty(DefaultValueHandling = DefaultValueHandling.Ignore)]
        public string Performer { get; set; }

        /// <summary>
        /// Optional. Audio duration in seconds
        /// </summary>
        [JsonProperty(DefaultValueHandling = DefaultValueHandling.Ignore)]
        public int AudioDuration { get; set; }

        /// <inheritdoc />
        [JsonProperty(DefaultValueHandling = DefaultValueHandling.Ignore)]
        public string Caption { get; set; }

        /// <inheritdoc />
        [JsonProperty(Required = Required.Always)]
        public string Title { get; set; }

        /// <inheritdoc />
        [JsonProperty(DefaultValueHandling = DefaultValueHandling.Ignore)]
<<<<<<< HEAD
        public InputMessageContent InputMessageContent { get; set; }
        
        private InlineQueryResultAudio()
=======
        public InputMessageContentBase InputMessageContent { get; set; }

        /// <summary>
        /// Initializes a new inline query result
        /// </summary>
        public InlineQueryResultAudio()
>>>>>>> 02f05a78
            : base(InlineQueryResultType.Audio)
        { }

        /// <summary>
        /// Initializes a new inline query result
        /// </summary>
        /// <param name="id">Unique identifier of this result</param>
        /// <param name="audioUrl">A valid URL for the audio file</param>
        /// <param name="title">Title of the result</param>
        public InlineQueryResultAudio(string id, string audioUrl, string title)
            : base(InlineQueryResultType.Audio, id)
        {
            AudioUrl = audioUrl;
            Title = title;
        }
    }
}<|MERGE_RESOLUTION|>--- conflicted
+++ resolved
@@ -9,9 +9,9 @@
     /// </summary>
     [JsonObject(MemberSerialization.OptIn, NamingStrategyType = typeof(SnakeCaseNamingStrategy))]
     public class InlineQueryResultAudio : InlineQueryResultBase,
-                                          ICaptionInlineQueryResult,
-                                          ITitleInlineQueryResult,
-                                          IInputMessageContentResult
+        ICaptionInlineQueryResult,
+        ITitleInlineQueryResult,
+        IInputMessageContentResult
     {
         /// <summary>
         /// A valid URL for the audio file
@@ -41,20 +41,12 @@
 
         /// <inheritdoc />
         [JsonProperty(DefaultValueHandling = DefaultValueHandling.Ignore)]
-<<<<<<< HEAD
-        public InputMessageContent InputMessageContent { get; set; }
-        
-        private InlineQueryResultAudio()
-=======
         public InputMessageContentBase InputMessageContent { get; set; }
 
-        /// <summary>
-        /// Initializes a new inline query result
-        /// </summary>
-        public InlineQueryResultAudio()
->>>>>>> 02f05a78
+        private InlineQueryResultAudio()
             : base(InlineQueryResultType.Audio)
-        { }
+        {
+        }
 
         /// <summary>
         /// Initializes a new inline query result
