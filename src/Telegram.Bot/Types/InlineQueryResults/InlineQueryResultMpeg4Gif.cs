using Newtonsoft.Json;
using Newtonsoft.Json.Serialization;
using Telegram.Bot.Types.InlineQueryResults.Abstractions;

namespace Telegram.Bot.Types.InlineQueryResults
{
    /// <summary>
    /// Represents a link to a video animation (H.264/MPEG-4 AVC video without sound).
    /// By default, this animated MPEG-4 file will be sent by the user with optional caption.
    /// Alternatively, you can provide message_text to send it instead of the animation.
    /// </summary>
    [JsonObject(MemberSerialization.OptIn, NamingStrategyType = typeof(SnakeCaseNamingStrategy))]
    public class InlineQueryResultMpeg4Gif : InlineQueryResultBase,
                                             ICaptionInlineQueryResult,
                                             IThumbnailUrlInlineQueryResult,
                                             ITitleInlineQueryResult,
                                             IInputMessageContentResult
    {
        /// <summary>
        /// A valid URL for the MP4 file. File size must not exceed 1MB.
        /// </summary>
        [JsonProperty(Required = Required.Always)]
        public string Mpeg4Url { get; set; }

        /// <inheritdoc />
        [JsonProperty(Required = Required.Always)]
        public string ThumbUrl { get; set; }

        /// <summary>
        /// Optional. Video width
        /// </summary>
        [JsonProperty(DefaultValueHandling = DefaultValueHandling.Ignore)]
        public int Mpeg4Width { get; set; }

        /// <summary>
        /// Optional. Video height
        /// </summary>
        [JsonProperty(DefaultValueHandling = DefaultValueHandling.Ignore)]
        public int Mpeg4Height { get; set; }

        /// <summary>
        /// Optional. Duration of the Video
        /// </summary>
        [JsonProperty(DefaultValueHandling = DefaultValueHandling.Ignore)]
        public int Mpeg4Duration { get; set; }

        /// <inheritdoc />
        [JsonProperty(DefaultValueHandling = DefaultValueHandling.Ignore)]
        public string Caption { get; set; }

        /// <inheritdoc />
        [JsonProperty(DefaultValueHandling = DefaultValueHandling.Ignore)]
        public string Title { get; set; }

        /// <inheritdoc />
        [JsonProperty(DefaultValueHandling = DefaultValueHandling.Ignore)]
<<<<<<< HEAD
        public InputMessageContent InputMessageContent { get; set; }
        
        private InlineQueryResultMpeg4Gif()
=======
        public InputMessageContentBase InputMessageContent { get; set; }

        /// <summary>
        /// Initializes a new inline query result
        /// </summary>
        public InlineQueryResultMpeg4Gif()
>>>>>>> 02f05a78
            : base(InlineQueryResultType.Mpeg4Gif)
        { }

        /// <summary>
        /// Initializes a new inline query result
        /// </summary>
        /// <param name="id">Unique identifier of this result</param>
        /// <param name="mpeg4Url">A valid URL for the MP4 file. File size must not exceed 1MB.</param>
        /// <param name="thumbUrl">Url of the thumbnail for the result.</param>
        public InlineQueryResultMpeg4Gif(string id, string mpeg4Url, string thumbUrl)
            : base(InlineQueryResultType.Mpeg4Gif, id)
        {
            Mpeg4Url = mpeg4Url;
            ThumbUrl = thumbUrl;
        }
    }
}<|MERGE_RESOLUTION|>--- conflicted
+++ resolved
@@ -11,10 +11,10 @@
     /// </summary>
     [JsonObject(MemberSerialization.OptIn, NamingStrategyType = typeof(SnakeCaseNamingStrategy))]
     public class InlineQueryResultMpeg4Gif : InlineQueryResultBase,
-                                             ICaptionInlineQueryResult,
-                                             IThumbnailUrlInlineQueryResult,
-                                             ITitleInlineQueryResult,
-                                             IInputMessageContentResult
+        ICaptionInlineQueryResult,
+        IThumbnailUrlInlineQueryResult,
+        ITitleInlineQueryResult,
+        IInputMessageContentResult
     {
         /// <summary>
         /// A valid URL for the MP4 file. File size must not exceed 1MB.
@@ -54,20 +54,12 @@
 
         /// <inheritdoc />
         [JsonProperty(DefaultValueHandling = DefaultValueHandling.Ignore)]
-<<<<<<< HEAD
-        public InputMessageContent InputMessageContent { get; set; }
-        
-        private InlineQueryResultMpeg4Gif()
-=======
         public InputMessageContentBase InputMessageContent { get; set; }
 
-        /// <summary>
-        /// Initializes a new inline query result
-        /// </summary>
-        public InlineQueryResultMpeg4Gif()
->>>>>>> 02f05a78
+        private InlineQueryResultMpeg4Gif()
             : base(InlineQueryResultType.Mpeg4Gif)
-        { }
+        {
+        }
 
         /// <summary>
         /// Initializes a new inline query result
