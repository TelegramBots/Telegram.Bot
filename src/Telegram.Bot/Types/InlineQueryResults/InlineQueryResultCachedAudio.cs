using Newtonsoft.Json;
using Newtonsoft.Json.Serialization;
using Telegram.Bot.Types.InlineQueryResults.Abstractions;

namespace Telegram.Bot.Types.InlineQueryResults
{
    /// <summary>
    /// Represents a link to an mp3 audio file stored on the Telegram servers. By default, this audio file will be sent by the user. Alternatively, you can use input_message_content to send a message with the specified content instead of the audio.
    /// </summary>
    [JsonObject(MemberSerialization.OptIn, NamingStrategyType = typeof(SnakeCaseNamingStrategy))]
    public class InlineQueryResultCachedAudio : InlineQueryResultBase,
        ICaptionInlineQueryResult,
        IInputMessageContentResult
    {
        /// <summary>
        /// A valid file identifier for the audio file
        /// </summary>
        [JsonProperty(Required = Required.Always)]
        public string AudioFileId { get; set; }

        /// <inheritdoc />
        [JsonProperty(DefaultValueHandling = DefaultValueHandling.Ignore)]
        public string Caption { get; set; }

        /// <inheritdoc />
        [JsonProperty(DefaultValueHandling = DefaultValueHandling.Ignore)]
<<<<<<< HEAD
        public InputMessageContent InputMessageContent { get; set; }
        
        private InlineQueryResultCachedAudio()
=======
        public InputMessageContentBase InputMessageContent { get; set; }

        /// <summary>
        /// Initializes a new inline query result
        /// </summary>
        public InlineQueryResultCachedAudio()
>>>>>>> 02f05a78
            : base(InlineQueryResultType.Audio)
        { }

        /// <summary>
        /// Initializes a new inline query result
        /// </summary>
        /// <param name="id">Unique identifier of this result</param>
        /// <param name="audioFileId">A valid file identifier for the audio file</param>
        public InlineQueryResultCachedAudio(string id, string audioFileId)
            : base(InlineQueryResultType.Audio, id)
        {
            AudioFileId = audioFileId;
        }
    }
}<|MERGE_RESOLUTION|>--- conflicted
+++ resolved
@@ -24,20 +24,12 @@
 
         /// <inheritdoc />
         [JsonProperty(DefaultValueHandling = DefaultValueHandling.Ignore)]
-<<<<<<< HEAD
-        public InputMessageContent InputMessageContent { get; set; }
-        
-        private InlineQueryResultCachedAudio()
-=======
         public InputMessageContentBase InputMessageContent { get; set; }
 
-        /// <summary>
-        /// Initializes a new inline query result
-        /// </summary>
-        public InlineQueryResultCachedAudio()
->>>>>>> 02f05a78
+        private InlineQueryResultCachedAudio()
             : base(InlineQueryResultType.Audio)
-        { }
+        {
+        }
 
         /// <summary>
         /// Initializes a new inline query result
