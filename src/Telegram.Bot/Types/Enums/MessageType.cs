--- conflicted
+++ resolved
@@ -157,9 +157,6 @@
         /// <summary>
         /// The <see cref="Message"/> contains non-default <see cref="Message.MigrateToChatId"/>
         /// </summary>
-<<<<<<< HEAD
-        MigratedFromGroup,
-=======
         [EnumMember(Value = "migrated_from_group")]
         MigratedFromGroup,
 
@@ -168,6 +165,5 @@
         /// </summary>
         [Obsolete("Check if Message.Animation has value instead")]
         Animation,
->>>>>>> 07c5c593
     }
 }