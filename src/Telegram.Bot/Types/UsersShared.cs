using Telegram.Bot.Types.ReplyMarkups;

namespace Telegram.Bot.Types;

/// <summary>
/// This object contains information about the users whose identifiers were shared with the bot
/// using a <see cref="KeyboardButtonRequestUsers"/> button.
/// </summary>
public class UsersShared
{
    /// <summary>
    /// Identifier of the request
    /// </summary>
    [JsonRequired]
    [JsonIgnore(Condition = JsonIgnoreCondition.Never)]
    public int RequestId { get; set; }

    /// <summary>
    /// Identifiers of the shared users. These numbers may have more than 32 significant bits and some
    /// programming languages may have difficulty/silent defects in interpreting them. But they have
    /// at most 52 significant bits, so 64-bit integers or double-precision float types are safe for
    /// storing these identifiers. The bot may not have access to the users and could be unable to use
    /// these identifiers, unless the users are already known to the bot by some other means.
    /// </summary>
<<<<<<< HEAD
    [JsonRequired]
    [JsonIgnore(Condition = JsonIgnoreCondition.Never)]
    public long[] UserIds { get; set; } = Array.Empty<long>();
=======
    [JsonProperty(DefaultValueHandling = DefaultValueHandling.Ignore)]
    [Obsolete($"This property is no longer sent by Telegram, use {nameof(Users)} instead")]
    public long[]? UserIds { get; set; } = Array.Empty<long>();

    /// <summary>
    /// Information about users shared with the bot.
    /// </summary>
    [JsonProperty(Required = Required.Always)]
    public SharedUser[] Users { get; set; } = Array.Empty<SharedUser>();
>>>>>>> c38aa1ac
}<|MERGE_RESOLUTION|>--- conflicted
+++ resolved
@@ -22,19 +22,15 @@
     /// storing these identifiers. The bot may not have access to the users and could be unable to use
     /// these identifiers, unless the users are already known to the bot by some other means.
     /// </summary>
-<<<<<<< HEAD
-    [JsonRequired]
-    [JsonIgnore(Condition = JsonIgnoreCondition.Never)]
-    public long[] UserIds { get; set; } = Array.Empty<long>();
-=======
-    [JsonProperty(DefaultValueHandling = DefaultValueHandling.Ignore)]
+    [JsonInclude]
+    [JsonIgnore(Condition = JsonIgnoreCondition.WhenWritingNull)]
     [Obsolete($"This property is no longer sent by Telegram, use {nameof(Users)} instead")]
-    public long[]? UserIds { get; set; } = Array.Empty<long>();
+    public long[]? UserIds { get; set; } = [];
 
     /// <summary>
     /// Information about users shared with the bot.
     /// </summary>
-    [JsonProperty(Required = Required.Always)]
-    public SharedUser[] Users { get; set; } = Array.Empty<SharedUser>();
->>>>>>> c38aa1ac
+    [JsonRequired]
+    [JsonIgnore(Condition = JsonIgnoreCondition.Never)]
+    public SharedUser[] Users { get; set; } = [];
 }