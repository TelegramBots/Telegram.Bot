--- conflicted
+++ resolved
@@ -32,25 +32,16 @@
     /// <summary>
     /// <see langword="true"/>, if the sticker set contains <see cref="StickerFormat.Animated">animated stickers</see>
     /// </summary>
-<<<<<<< HEAD
-    [JsonRequired]
-    [JsonIgnore(Condition = JsonIgnoreCondition.Never)]
-=======
-    [JsonProperty(DefaultValueHandling = DefaultValueHandling.Ignore)]
+
+    [JsonIgnore]
     [Obsolete("This field is no longer sent by Bot API")]
->>>>>>> c38aa1ac
     public bool IsAnimated { get; set; }
 
     /// <summary>
     /// <see langword="true"/>, if the sticker set contains <see cref="StickerFormat.Video">video stickers</see>
     /// </summary>
-<<<<<<< HEAD
-    [JsonRequired]
-    [JsonIgnore(Condition = JsonIgnoreCondition.Never)]
-=======
-    [JsonProperty(DefaultValueHandling = DefaultValueHandling.Ignore)]
+    [JsonIgnore]
     [Obsolete("This field is no longer sent by Bot API")]
->>>>>>> c38aa1ac
     public bool IsVideo { get; set; }
 
     /// <summary>
