--- conflicted
+++ resolved
@@ -1,6 +1,6 @@
+using System.Net.Http;
 using Newtonsoft.Json;
 using Newtonsoft.Json.Serialization;
-using System.Net.Http;
 using Telegram.Bot.Requests.Abstractions;
 using Telegram.Bot.Types;
 using Telegram.Bot.Types.ReplyMarkups;
@@ -20,17 +20,13 @@
     public ChatId ChatId { get; }
 
     /// <summary>
-<<<<<<< HEAD
     /// Unique identifier for the target message thread (topic) of the forum; for forum supergroups only
     /// </summary>
     [JsonProperty(DefaultValueHandling = DefaultValueHandling.Ignore)]
     public int? MessageThreadId { get; set; }
 
     /// <summary>
-    /// Sticker to send. Pass a <see cref="InputTelegramFile.FileId"/> as String to send a file that
-=======
     /// Sticker to send. Pass a <see cref="InputFileId"/> as String to send a file that
->>>>>>> 3736e98d
     /// exists on the Telegram servers (recommended), pass an HTTP URL as a String for Telegram to get
     /// a .WEBP file from the Internet, or upload a new one using multipart/form-data
     /// </summary>
