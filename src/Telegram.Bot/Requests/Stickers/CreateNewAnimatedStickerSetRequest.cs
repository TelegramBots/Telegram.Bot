<<<<<<< HEAD
using System.Net.Http;
=======
>>>>>>> 3736e98d
using Newtonsoft.Json;
using Newtonsoft.Json.Serialization;
using System.Net.Http;
using Telegram.Bot.Types;

// ReSharper disable once CheckNamespace
namespace Telegram.Bot.Requests;

/// <summary>
/// Use this method to create a new animated sticker set owned by a user. The bot will be able to
/// edit the sticker set thus created. Returns <c>true</c> on success.
/// </summary>
[JsonObject(MemberSerialization.OptIn, NamingStrategyType = typeof(SnakeCaseNamingStrategy))]
public class CreateNewAnimatedStickerSetRequest : CreateNewStickerSetRequest
{
    /// <summary>
    /// <b>TGS</b> animation with the sticker, uploaded using multipart/form-data. See
    /// <a href="https://core.telegram.org/animated_stickers#technical-requirements"/>
    /// for technical requirements
    /// </summary>
    [JsonProperty(Required = Required.Always)]
    public InputFile TgsSticker { get; }

    /// <inheritdoc />
    /// <param name="tgsSticker">
    /// <b>TGS</b> animation with the sticker, uploaded using multipart/form-data. See
    /// <a href="https://core.telegram.org/animated_stickers#technical-requirements"/>
    /// for technical requirements
    /// </param>
#pragma warning disable CS1573
<<<<<<< HEAD
    public CreateNewAnimatedStickerSetRequest(
        long userId,
        string name,
        string title,
        InputFileStream tgsSticker,
        string emojis)
=======
    public CreateNewAnimatedStickerSetRequest(long userId,
                                              string name,
                                              string title,
                                              InputFile tgsSticker,
                                              string emojis)
>>>>>>> 3736e98d
        : base(userId, name, title, emojis)
    {
        TgsSticker = tgsSticker;
    }
#pragma warning restore CS1573

    /// <inheritdoc />
    public override HttpContent? ToHttpContent()
        => ToMultipartFormDataContent(fileParameterName: "tgs_sticker", inputFile: TgsSticker);
}<|MERGE_RESOLUTION|>--- conflicted
+++ resolved
@@ -1,7 +1,3 @@
-<<<<<<< HEAD
-using System.Net.Http;
-=======
->>>>>>> 3736e98d
 using Newtonsoft.Json;
 using Newtonsoft.Json.Serialization;
 using System.Net.Http;
@@ -32,20 +28,12 @@
     /// for technical requirements
     /// </param>
 #pragma warning disable CS1573
-<<<<<<< HEAD
     public CreateNewAnimatedStickerSetRequest(
         long userId,
         string name,
         string title,
-        InputFileStream tgsSticker,
+        InputFile tgsSticker,
         string emojis)
-=======
-    public CreateNewAnimatedStickerSetRequest(long userId,
-                                              string name,
-                                              string title,
-                                              InputFile tgsSticker,
-                                              string emojis)
->>>>>>> 3736e98d
         : base(userId, name, title, emojis)
     {
         TgsSticker = tgsSticker;
