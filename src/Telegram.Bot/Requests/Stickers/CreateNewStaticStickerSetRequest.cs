using Newtonsoft.Json;
using Newtonsoft.Json.Serialization;
using System;
using System.Net.Http;
using Telegram.Bot.Types;

// ReSharper disable once CheckNamespace
namespace Telegram.Bot.Requests;

/// <summary>
/// Use this method to create a new static sticker set owned by a user. The bot will be able to edit
/// the sticker set thus created. Returns <c>true</c> on success.
/// </summary>
[JsonObject(MemberSerialization.OptIn, NamingStrategyType = typeof(SnakeCaseNamingStrategy))]
public class CreateNewStaticStickerSetRequest : CreateNewStickerSetRequest
{
    /// <summary>
    /// <b>PNG</b> image with the sticker, must be up to 512 kilobytes in size, dimensions must
    /// not exceed 512px, and either width or height must be exactly 512px. Pass a
    /// <see cref="InputFileId"/> as a String to send a file that
    /// already exists on the Telegram servers, pass an HTTP URL as a String for Telegram to
    /// get a file from the Internet, or upload a new one using multipart/form-data
    /// </summary>
    [JsonProperty(Required = Required.Always)]
    public IInputFile PngSticker { get; }

    /// <inheritdoc />
    /// <param name="pngSticker">
    /// <b>PNG</b> image with the sticker, must be up to 512 kilobytes in size, dimensions must
    /// not exceed 512px, and either width or height must be exactly 512px. Pass a
    /// <see cref="InputFileId"/> as a String to send a file that
    /// already exists on the Telegram servers, pass an HTTP URL as a String for Telegram to
    /// get a file from the Internet, or upload a new one using multipart/form-data
    /// </param>
#pragma warning disable CS1573
<<<<<<< HEAD
    public CreateNewStaticStickerSetRequest(
        long userId,
        string name,
        string title,
        InputOnlineFile pngSticker,
        string emojis)
=======
    public CreateNewStaticStickerSetRequest(long userId,
                                            string name,
                                            string title,
                                            IInputFile pngSticker,
                                            string emojis)
>>>>>>> 3736e98d
        : base(userId, name, title, emojis)
    {
        PngSticker = pngSticker ?? throw new ArgumentNullException(nameof(pngSticker), "Sticker is null");
    }
#pragma warning restore CS1573

    /// <inheritdoc />
    public override HttpContent? ToHttpContent()
        => PngSticker switch
        {
            InputFile file => ToMultipartFormDataContent(fileParameterName: "png_sticker", inputFile: file),
            _              => base.ToHttpContent()
        };
}<|MERGE_RESOLUTION|>--- conflicted
+++ resolved
@@ -33,20 +33,12 @@
     /// get a file from the Internet, or upload a new one using multipart/form-data
     /// </param>
 #pragma warning disable CS1573
-<<<<<<< HEAD
     public CreateNewStaticStickerSetRequest(
         long userId,
         string name,
         string title,
-        InputOnlineFile pngSticker,
+        IInputFile pngSticker,
         string emojis)
-=======
-    public CreateNewStaticStickerSetRequest(long userId,
-                                            string name,
-                                            string title,
-                                            IInputFile pngSticker,
-                                            string emojis)
->>>>>>> 3736e98d
         : base(userId, name, title, emojis)
     {
         PngSticker = pngSticker ?? throw new ArgumentNullException(nameof(pngSticker), "Sticker is null");
