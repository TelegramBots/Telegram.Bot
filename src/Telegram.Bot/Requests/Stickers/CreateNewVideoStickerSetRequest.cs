--- conflicted
+++ resolved
@@ -1,7 +1,7 @@
+using System;
+using System.Net.Http;
 using Newtonsoft.Json;
 using Newtonsoft.Json.Serialization;
-using System;
-using System.Net.Http;
 using Telegram.Bot.Types;
 
 // ReSharper disable once CheckNamespace
@@ -33,16 +33,10 @@
         long userId,
         string name,
         string title,
-<<<<<<< HEAD
-        InputFileStream webmSticker,
-=======
         InputFile webmSticker,
->>>>>>> 3736e98d
-        string emojis)
-        : base(userId, name, title, emojis)
-    {
-        WebmSticker = webmSticker ?? throw new ArgumentNullException(nameof(webmSticker), "Sticker is null");
-    }
+        string emojis
+    ) : base(userId, name, title, emojis)
+        => WebmSticker = webmSticker ?? throw new ArgumentNullException(nameof(webmSticker), "Sticker is null");
 #pragma warning restore CS1573
 
     /// <inheritdoc />
