--- conflicted
+++ resolved
@@ -25,17 +25,13 @@
     public ChatId ChatId { get; }
 
     /// <summary>
-<<<<<<< HEAD
     /// Unique identifier for the target message thread (topic) of the forum; for forum supergroups only
     /// </summary>
     [JsonProperty(DefaultValueHandling = DefaultValueHandling.Ignore)]
     public int? MessageThreadId { get; set; }
 
     /// <summary>
-    /// Audio file to send. Pass a <see cref="InputTelegramFile.FileId"/> as String to send an audio
-=======
     /// Audio file to send. Pass a <see cref="InputFileId"/> as String to send an audio
->>>>>>> 3736e98d
     /// file that exists on the Telegram servers (recommended), pass an HTTP URL as a String for
     /// Telegram to get an audio file from the Internet, or upload a new one using multipart/form-data
     /// </summary>
