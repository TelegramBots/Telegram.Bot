using System.Collections.Generic;
using System.Diagnostics.CodeAnalysis;
using System.Net.Http;
using Telegram.Bot.Extensions;
using Telegram.Bot.Requests.Abstractions;
using Telegram.Bot.Types.Enums;
using Telegram.Bot.Types.ReplyMarkups;

// ReSharper disable once CheckNamespace
namespace Telegram.Bot.Requests;

/// <summary>
/// Use this method to send audio files, if you want Telegram clients to display them in the music
/// player. Your audio must be in the .MP3 or .M4A format. On success, the sent <see cref="Message"/>
/// is returned. Bots can currently send audio files of up to 50 MB in size, this limit may be
/// changed in the future.
/// </summary>
<<<<<<< HEAD
public class SendAudioRequest : FileRequestBase<Message>, IChatTargetable
{
    /// <inheritdoc />
    [JsonRequired]
    [JsonIgnore(Condition = JsonIgnoreCondition.Never)]
=======
[JsonObject(MemberSerialization.OptIn, NamingStrategyType = typeof(SnakeCaseNamingStrategy))]
public class SendAudioRequest : FileRequestBase<Message>, IChatTargetable, IBusinessConnectable
{
    /// <inheritdoc />
    [JsonProperty(DefaultValueHandling = DefaultValueHandling.Ignore)]
    public string? BusinessConnectionId { get; set; }

    /// <inheritdoc />
    [JsonProperty(Required = Required.Always)]
>>>>>>> c38aa1ac
    public required ChatId ChatId { get; init; }

    /// <summary>
    /// Audio file to send. Pass a <see cref="InputFileId"/> as String to send an audio
    /// file that exists on the Telegram servers (recommended), pass an HTTP URL as a String for
    /// Telegram to get an audio file from the Internet, or upload a new one using multipart/form-data
    /// </summary>
    [JsonRequired]
    [JsonIgnore(Condition = JsonIgnoreCondition.Never)]
    public required InputFile Audio { get; init; }

    /// <summary>
    /// Unique identifier for the target message thread (topic) of the forum; for forum supergroups only
    /// </summary>
    [JsonInclude]
    [JsonIgnore(Condition = JsonIgnoreCondition.WhenWritingNull)]
    public int? MessageThreadId { get; set; }

    /// <summary>
    /// Audio caption, 0-1024 characters after entities parsing
    /// </summary>
    [JsonInclude]
    [JsonIgnore(Condition = JsonIgnoreCondition.WhenWritingNull)]
    public string? Caption { get; set; }

    /// <inheritdoc cref="Abstractions.Documentation.ParseMode"/>
    [JsonInclude]
    [JsonIgnore(Condition = JsonIgnoreCondition.WhenWritingNull)]
    public ParseMode? ParseMode { get; set; }

    /// <inheritdoc cref="Abstractions.Documentation.CaptionEntities"/>
    [JsonInclude]
    [JsonIgnore(Condition = JsonIgnoreCondition.WhenWritingNull)]
    public IEnumerable<MessageEntity>? CaptionEntities { get; set; }

    /// <summary>
    /// Duration of the audio in seconds
    /// </summary>
    [JsonInclude]
    [JsonIgnore(Condition = JsonIgnoreCondition.WhenWritingNull)]
    public int? Duration { get; set; }

    /// <summary>
    /// Performer
    /// </summary>
    [JsonInclude]
    [JsonIgnore(Condition = JsonIgnoreCondition.WhenWritingNull)]
    public string? Performer { get; set; }

    /// <summary>
    /// Track name
    /// </summary>
    [JsonInclude]
    [JsonIgnore(Condition = JsonIgnoreCondition.WhenWritingNull)]
    public string? Title { get; set; }

    /// <inheritdoc cref="Abstractions.Documentation.Thumbnail"/>
    [JsonInclude]
    [JsonIgnore(Condition = JsonIgnoreCondition.WhenWritingNull)]
    public InputFile? Thumbnail { get; set; }

    /// <inheritdoc cref="Abstractions.Documentation.DisableNotification"/>
    [JsonInclude]
    [JsonIgnore(Condition = JsonIgnoreCondition.WhenWritingNull)]
    public bool? DisableNotification { get; set; }

    /// <inheritdoc cref="Abstractions.Documentation.ProtectContent"/>
    [JsonInclude]
    [JsonIgnore(Condition = JsonIgnoreCondition.WhenWritingNull)]
    public bool? ProtectContent { get; set; }

    /// <inheritdoc cref="Abstractions.Documentation.ReplyParameters"/>
    [JsonInclude]
    [JsonIgnore(Condition = JsonIgnoreCondition.WhenWritingNull)]
    public ReplyParameters? ReplyParameters { get; set; }

    /// <inheritdoc cref="Abstractions.Documentation.ReplyMarkup"/>
    [JsonInclude]
    [JsonIgnore(Condition = JsonIgnoreCondition.WhenWritingNull)]
    public IReplyMarkup? ReplyMarkup { get; set; }

    /// <inheritdoc cref="Abstractions.Documentation.ReplyToMessageId"/>
    [Obsolete($"This property is deprecated, use {nameof(ReplyParameters)} instead")]
    [JsonIgnore]
    public int? ReplyToMessageId
    {
        get => ReplyParameters?.MessageId;
        set
        {
            if (value is null)
            {
                ReplyParameters = null;
            }
            else
            {
                ReplyParameters ??= new();
                ReplyParameters.MessageId = value.Value;
            }
        }
    }

    /// <summary>
    /// Initializes a new request with chatId and audio
    /// </summary>
    /// <param name="chatId">Unique identifier for the target chat or username of the target channel
    /// (in the format <c>@channelusername</c>)
    /// </param>
    /// <param name="audio">
    /// Audio file to send. Pass a <see cref="InputFileId"/> as String to send an audio
    /// file that exists on the Telegram servers (recommended), pass an HTTP URL as a String for
    /// Telegram to get an audio file from the Internet, or upload a new one using multipart/form-data
    /// </param>
    [SetsRequiredMembers]
    [Obsolete("Use parameterless constructor with required properties")]
    public SendAudioRequest(ChatId chatId, InputFile audio)
        : this()
    {
        ChatId = chatId;
        Audio = audio;
    }

    /// <summary>
    /// Initializes a new request
    /// </summary>
    public SendAudioRequest()
        : base("sendAudio")
    { }

    /// <inheritdoc />
    public override HttpContent? ToHttpContent() =>
        Audio is InputFileStream || Thumbnail is InputFileStream
            ? GenerateMultipartFormDataContent("audio", "thumbnail")
                .AddContentIfInputFile(media: Audio, name: "audio")
                .AddContentIfInputFile(media: Thumbnail, name: "thumbnail")
            : base.ToHttpContent();
}<|MERGE_RESOLUTION|>--- conflicted
+++ resolved
@@ -15,23 +15,16 @@
 /// is returned. Bots can currently send audio files of up to 50 MB in size, this limit may be
 /// changed in the future.
 /// </summary>
-<<<<<<< HEAD
-public class SendAudioRequest : FileRequestBase<Message>, IChatTargetable
+public class SendAudioRequest : FileRequestBase<Message>, IChatTargetable, IBusinessConnectable
 {
+    /// <inheritdoc />
+    [JsonInclude]
+    [JsonIgnore(Condition = JsonIgnoreCondition.WhenWritingNull)]
+    public string? BusinessConnectionId { get; set; }
+
     /// <inheritdoc />
     [JsonRequired]
     [JsonIgnore(Condition = JsonIgnoreCondition.Never)]
-=======
-[JsonObject(MemberSerialization.OptIn, NamingStrategyType = typeof(SnakeCaseNamingStrategy))]
-public class SendAudioRequest : FileRequestBase<Message>, IChatTargetable, IBusinessConnectable
-{
-    /// <inheritdoc />
-    [JsonProperty(DefaultValueHandling = DefaultValueHandling.Ignore)]
-    public string? BusinessConnectionId { get; set; }
-
-    /// <inheritdoc />
-    [JsonProperty(Required = Required.Always)]
->>>>>>> c38aa1ac
     public required ChatId ChatId { get; init; }
 
     /// <summary>
