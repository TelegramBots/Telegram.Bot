using System.Collections.Generic;
using System.Diagnostics.CodeAnalysis;
using Telegram.Bot.Requests.Abstractions;
using Telegram.Bot.Serialization;
using Telegram.Bot.Types.Enums;
using Telegram.Bot.Types.ReplyMarkups;
// ReSharper disable CheckNamespace

namespace Telegram.Bot.Requests;

/// <summary>
/// Use this method to send a native poll. On success, the sent <see cref="Message"/> is returned.
/// </summary>
<<<<<<< HEAD
public class SendPollRequest : RequestBase<Message>, IChatTargetable
{
    /// <inheritdoc />
    [JsonRequired]
    [JsonIgnore(Condition = JsonIgnoreCondition.Never)]
=======
[JsonObject(MemberSerialization.OptIn, NamingStrategyType = typeof(SnakeCaseNamingStrategy))]
public class SendPollRequest : RequestBase<Message>, IChatTargetable, IBusinessConnectable
{
    /// <inheritdoc />
    [JsonProperty(DefaultValueHandling = DefaultValueHandling.Ignore)]
    public string? BusinessConnectionId { get; set; }

    /// <inheritdoc />
    [JsonProperty(Required = Required.Always)]
>>>>>>> c38aa1ac
    public required ChatId ChatId { get; init; }

    /// <summary>
    /// Unique identifier for the target message thread (topic) of the forum; for forum supergroups only
    /// </summary>
    [JsonInclude]
    [JsonIgnore(Condition = JsonIgnoreCondition.WhenWritingNull)]
    public int? MessageThreadId { get; set; }

    /// <summary>
    /// Poll question, 1-300 characters
    /// </summary>
    [JsonRequired]
    [JsonIgnore(Condition = JsonIgnoreCondition.Never)]
    public required string Question { get; init; }

    /// <summary>
    /// A list of answer options, 2-10 strings 1-100 characters each
    /// </summary>
    [JsonRequired]
    [JsonIgnore(Condition = JsonIgnoreCondition.Never)]
    public required IEnumerable<string> Options { get; init; }

    /// <summary>
    /// <see langword="true"/>, if the poll needs to be anonymous, defaults to <see langword="true"/>
    /// </summary>
    [JsonInclude]
    [JsonIgnore(Condition = JsonIgnoreCondition.WhenWritingNull)]
    public bool? IsAnonymous { get; set; }

    /// <summary>
    /// Poll type, defaults to <see cref="PollType.Regular"/>
    /// </summary>
    [JsonInclude]
    [JsonIgnore(Condition = JsonIgnoreCondition.WhenWritingNull)]
    public PollType? Type { get; set; }

    /// <summary>
    /// <see langword="true"/>, if the poll allows multiple answers, ignored for polls in quiz mode, defaults to
    /// <see langword="false"/>
    /// </summary>
    [JsonInclude]
    [JsonIgnore(Condition = JsonIgnoreCondition.WhenWritingNull)]
    public bool? AllowsMultipleAnswers { get; set; }

    /// <summary>
    /// 0-based identifier of the correct answer option, required for polls in quiz mode
    /// </summary>
    [JsonInclude]
    [JsonIgnore(Condition = JsonIgnoreCondition.WhenWritingNull)]
    public int? CorrectOptionId { get; set; }

    /// <summary>
    /// Text that is shown when a user chooses an incorrect answer or taps on the lamp icon in a
    /// quiz-style poll, 0-200 characters with at most 2 line feeds after entities parsing
    /// </summary>
    [JsonInclude]
    [JsonIgnore(Condition = JsonIgnoreCondition.WhenWritingNull)]
    public string? Explanation { get; set; }

    /// <summary>
    /// Mode for parsing entities in the explanation. See
    /// <a href="https://core.telegram.org/bots/api#formatting-options">formatting options</a>
    /// for more details.
    /// </summary>
    [JsonInclude]
    [JsonIgnore(Condition = JsonIgnoreCondition.WhenWritingNull)]
    public ParseMode? ExplanationParseMode { get; set; }

    /// <summary>
    /// List of special entities that appear in the poll explanation, which can be specified instead
    /// of <see cref="ParseMode"/>
    /// </summary>
    [JsonInclude]
    [JsonIgnore(Condition = JsonIgnoreCondition.WhenWritingNull)]
    public IEnumerable<MessageEntity>? ExplanationEntities { get; set; }

    /// <summary>
    /// Amount of time in seconds the poll will be active after creation, 5-600. Can't be used
    /// together with <see cref="CloseDate"/>.
    /// </summary>
    [JsonInclude]
    [JsonIgnore(Condition = JsonIgnoreCondition.WhenWritingNull)]
    public int? OpenPeriod { get; set; }

    /// <summary>
    /// Point in time when the poll will be automatically closed. Must be at least 5 and no more
    /// than 600 seconds in the future. Can't be used together with <see cref="OpenPeriod"/>.
    /// </summary>
    [JsonConverter(typeof(UnixDateTimeConverter))]
    [JsonInclude]
    [JsonIgnore(Condition = JsonIgnoreCondition.WhenWritingNull)]
    public DateTime? CloseDate { get; set; }

    /// <summary>
    /// Pass <see langword="true"/>, if the poll needs to be immediately closed. This can be useful for poll preview.
    /// </summary>
    [JsonInclude]
    [JsonIgnore(Condition = JsonIgnoreCondition.WhenWritingNull)]
    public bool? IsClosed { get; set; }

    /// <inheritdoc cref="Abstractions.Documentation.DisableNotification"/>
    [JsonInclude]
    [JsonIgnore(Condition = JsonIgnoreCondition.WhenWritingNull)]
    public bool? DisableNotification { get; set; }

    /// <inheritdoc cref="Abstractions.Documentation.ProtectContent"/>
    [JsonInclude]
    [JsonIgnore(Condition = JsonIgnoreCondition.WhenWritingNull)]
    public bool? ProtectContent { get; set; }

    /// <inheritdoc cref="Abstractions.Documentation.ReplyParameters"/>
    [JsonInclude]
    [JsonIgnore(Condition = JsonIgnoreCondition.WhenWritingNull)]
    public ReplyParameters? ReplyParameters { get; set; }

    /// <inheritdoc cref="Abstractions.Documentation.ReplyMarkup"/>
    [JsonInclude]
    [JsonIgnore(Condition = JsonIgnoreCondition.WhenWritingNull)]
    public IReplyMarkup? ReplyMarkup { get; set; }

    /// <inheritdoc cref="Abstractions.Documentation.ReplyToMessageId"/>
    [Obsolete($"This property is deprecated, use {nameof(ReplyParameters)} instead")]
    [JsonIgnore]
    public int? ReplyToMessageId
    {
        get => ReplyParameters?.MessageId;
        set
        {
            if (value is null)
            {
                ReplyParameters = null;
            }
            else
            {
                ReplyParameters ??= new();
                ReplyParameters.MessageId = value.Value;
            }
        }
    }

    /// <summary>
    /// Initializes a new request with chatId, question and <see cref="PollOption"/>
    /// </summary>
    /// <param name="chatId">Unique identifier for the target chat or username of the target channel
    /// (in the format <c>@channelusername</c>)
    /// </param>
    /// <param name="question">Poll question, 1-300 characters</param>
    /// <param name="options">A list of answer options, 2-10 strings 1-100 characters each</param>
    [SetsRequiredMembers]
    [Obsolete("Use parameterless constructor with required properties")]
    public SendPollRequest(ChatId chatId, string question, IEnumerable<string> options)
        : this()
    {
        ChatId = chatId;
        Question = question;
        Options = options;
    }

    /// <summary>
    /// Initializes a new request
    /// </summary>
    public SendPollRequest()
        : base("sendPoll")
    { }
}<|MERGE_RESOLUTION|>--- conflicted
+++ resolved
@@ -11,23 +11,16 @@
 /// <summary>
 /// Use this method to send a native poll. On success, the sent <see cref="Message"/> is returned.
 /// </summary>
-<<<<<<< HEAD
-public class SendPollRequest : RequestBase<Message>, IChatTargetable
+public class SendPollRequest : RequestBase<Message>, IChatTargetable, IBusinessConnectable
 {
+    /// <inheritdoc />
+    [JsonInclude]
+    [JsonIgnore(Condition = JsonIgnoreCondition.WhenWritingNull)]
+    public string? BusinessConnectionId { get; set; }
+
     /// <inheritdoc />
     [JsonRequired]
     [JsonIgnore(Condition = JsonIgnoreCondition.Never)]
-=======
-[JsonObject(MemberSerialization.OptIn, NamingStrategyType = typeof(SnakeCaseNamingStrategy))]
-public class SendPollRequest : RequestBase<Message>, IChatTargetable, IBusinessConnectable
-{
-    /// <inheritdoc />
-    [JsonProperty(DefaultValueHandling = DefaultValueHandling.Ignore)]
-    public string? BusinessConnectionId { get; set; }
-
-    /// <inheritdoc />
-    [JsonProperty(Required = Required.Always)]
->>>>>>> c38aa1ac
     public required ChatId ChatId { get; init; }
 
     /// <summary>
