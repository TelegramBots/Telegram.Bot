using Newtonsoft.Json;
using Newtonsoft.Json.Serialization;
using System.Collections.Generic;
using System.Net.Http;
using Telegram.Bot.Extensions;
using Telegram.Bot.Requests.Abstractions;
using Telegram.Bot.Types;
using Telegram.Bot.Types.Enums;
using Telegram.Bot.Types.ReplyMarkups;

// ReSharper disable once CheckNamespace
namespace Telegram.Bot.Requests;

/// <summary>
/// Use this method to send video files, Telegram clients support mp4 videos (other formats may be
/// sent as <see cref="Document"/>). On success, the sent <see cref="Message"/> is returned.
/// Bots can currently send video files of up to 50 MB in size, this limit may be changed in the future.
/// </summary>
[JsonObject(MemberSerialization.OptIn, NamingStrategyType = typeof(SnakeCaseNamingStrategy))]
public class SendVideoRequest : FileRequestBase<Message>, IChatTargetable
{
    /// <inheritdoc />
    [JsonProperty(Required = Required.Always)]
    public ChatId ChatId { get; }

    /// <summary>
<<<<<<< HEAD
    /// Unique identifier for the target message thread (topic) of the forum; for forum supergroups only
    /// </summary>
    [JsonProperty(DefaultValueHandling = DefaultValueHandling.Ignore)]
    public int? MessageThreadId { get; set; }

    /// <summary>
    /// Video to send. Pass a <see cref="InputTelegramFile.FileId"/> as String to send a video that
=======
    /// Video to send. Pass a <see cref="InputFileId"/> as String to send a video that
>>>>>>> 3736e98d
    /// exists on the Telegram servers (recommended), pass an HTTP URL as a String for Telegram to
    /// get a video from the Internet, or upload a new video using multipart/form-data
    /// </summary>
    [JsonProperty(Required = Required.Always)]
    public IInputFile Video { get; }

    /// <summary>
    /// Duration of sent video in seconds
    /// </summary>
    [JsonProperty(DefaultValueHandling = DefaultValueHandling.Ignore)]
    public int? Duration { get; set; }

    /// <summary>
    /// Video width
    /// </summary>
    [JsonProperty(DefaultValueHandling = DefaultValueHandling.Ignore)]
    public int? Width { get; set; }

    /// <summary>
    /// Video height
    /// </summary>
    [JsonProperty(DefaultValueHandling = DefaultValueHandling.Ignore)]
    public int? Height { get; set; }

    /// <inheritdoc cref="Abstractions.Documentation.Thumb"/>
    [JsonProperty(DefaultValueHandling = DefaultValueHandling.Ignore)]
    public IInputFile? Thumb { get; set; }

    /// <summary>
    /// Video caption (may also be used when resending videos by file_id),
    /// 0-1024 characters after entities parsing
    /// </summary>
    [JsonProperty(DefaultValueHandling = DefaultValueHandling.Ignore)]
    public string? Caption { get; set; }

    /// <inheritdoc cref="Abstractions.Documentation.ParseMode"/>
    [JsonProperty(DefaultValueHandling = DefaultValueHandling.Ignore)]
    public ParseMode? ParseMode { get; set; }

    /// <inheritdoc cref="Abstractions.Documentation.CaptionEntities"/>
    [JsonProperty(DefaultValueHandling = DefaultValueHandling.Ignore)]
    public IEnumerable<MessageEntity>? CaptionEntities { get; set; }

    /// <summary>
    /// Pass True, if the uploaded video is suitable for streaming
    /// </summary>
    [JsonProperty(DefaultValueHandling = DefaultValueHandling.Ignore)]
    public bool? SupportsStreaming { get; set; }

    /// <inheritdoc cref="Abstractions.Documentation.DisableNotification"/>
    [JsonProperty(DefaultValueHandling = DefaultValueHandling.Ignore)]
    public bool? DisableNotification { get; set; }

    /// <inheritdoc cref="Abstractions.Documentation.ProtectContent"/>
    [JsonProperty(DefaultValueHandling = DefaultValueHandling.Ignore)]
    public bool? ProtectContent { get; set; }

    /// <inheritdoc cref="Abstractions.Documentation.ReplyToMessageId"/>
    [JsonProperty(DefaultValueHandling = DefaultValueHandling.Ignore)]
    public int? ReplyToMessageId { get; set; }

    /// <inheritdoc cref="Abstractions.Documentation.AllowSendingWithoutReply"/>
    [JsonProperty(DefaultValueHandling = DefaultValueHandling.Ignore)]
    public bool? AllowSendingWithoutReply { get; set; }

    /// <inheritdoc cref="Abstractions.Documentation.ReplyMarkup"/>
    [JsonProperty(DefaultValueHandling = DefaultValueHandling.Ignore)]
    public IReplyMarkup? ReplyMarkup { get; set; }

    /// <summary>
    /// Initializes a new request with chatId and video
    /// </summary>
    /// <param name="chatId">Unique identifier for the target chat or username of the target channel
    /// (in the format <c>@channelusername</c>)
    /// </param>
    /// <param name="video">
    /// Video to send. Pass a <see cref="InputFileId"/> as String to send a video that
    /// exists on the Telegram servers (recommended), pass an HTTP URL as a String for Telegram to
    /// get a video from the Internet, or upload a new video using multipart/form-data
    /// </param>
    public SendVideoRequest(ChatId chatId, IInputFile video)
        : base("sendVideo")
    {
        ChatId = chatId;
        Video = video;
    }

    /// <inheritdoc />
    public override HttpContent? ToHttpContent()
    {
        HttpContent? httpContent;

        if (Video is InputFile || Thumb is InputFile)
        {
            httpContent = GenerateMultipartFormDataContent("video", "thumb")
                .AddContentIfInputFile(media: Video, name: "video")
                .AddContentIfInputFile(media: Thumb, name: "thumb");
        }
        else
        {
            httpContent = base.ToHttpContent();
        }

        return httpContent;
    }
}<|MERGE_RESOLUTION|>--- conflicted
+++ resolved
@@ -24,17 +24,13 @@
     public ChatId ChatId { get; }
 
     /// <summary>
-<<<<<<< HEAD
     /// Unique identifier for the target message thread (topic) of the forum; for forum supergroups only
     /// </summary>
     [JsonProperty(DefaultValueHandling = DefaultValueHandling.Ignore)]
     public int? MessageThreadId { get; set; }
 
     /// <summary>
-    /// Video to send. Pass a <see cref="InputTelegramFile.FileId"/> as String to send a video that
-=======
     /// Video to send. Pass a <see cref="InputFileId"/> as String to send a video that
->>>>>>> 3736e98d
     /// exists on the Telegram servers (recommended), pass an HTTP URL as a String for Telegram to
     /// get a video from the Internet, or upload a new video using multipart/form-data
     /// </summary>
