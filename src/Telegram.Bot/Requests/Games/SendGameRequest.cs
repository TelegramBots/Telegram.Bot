using System.Diagnostics.CodeAnalysis;
using Telegram.Bot.Requests.Abstractions;
using Telegram.Bot.Types.ReplyMarkups;

// ReSharper disable once CheckNamespace
namespace Telegram.Bot.Requests;

/// <summary>
/// Use this method to send a game. On success, the sent <see cref="Message"/> is returned.
/// </summary>
<<<<<<< HEAD
public class SendGameRequest : RequestBase<Message>, IChatTargetable
=======
[JsonObject(MemberSerialization.OptIn, NamingStrategyType = typeof(SnakeCaseNamingStrategy))]
public class SendGameRequest : RequestBase<Message>, IChatTargetable, IBusinessConnectable
>>>>>>> c38aa1ac
{
    /// <inheritdoc />
    [JsonProperty(DefaultValueHandling = DefaultValueHandling.Ignore)]
    public string? BusinessConnectionId { get; set; }

    /// <summary>
    /// Unique identifier for the target chat
    /// </summary>
    [JsonRequired]
    [JsonIgnore(Condition = JsonIgnoreCondition.Never)]
    public required long ChatId { get; init; }

    /// <inheritdoc />
    ChatId IChatTargetable.ChatId => ChatId;

    /// <summary>
    /// Unique identifier for the target message thread (topic) of the forum; for forum supergroups only
    /// </summary>
    [JsonInclude]
    [JsonIgnore(Condition = JsonIgnoreCondition.WhenWritingNull)]
    public int? MessageThreadId { get; set; }

    /// <summary>
    /// Short name of the game, serves as the unique identifier for the game. Set up your games
    /// via <a href="https://t.me/botfather">@BotFather</a>
    /// </summary>
    [JsonRequired]
    [JsonIgnore(Condition = JsonIgnoreCondition.Never)]
    public required string GameShortName { get; init; }

    /// <inheritdoc cref="Abstractions.Documentation.DisableNotification"/>
    [JsonInclude]
    [JsonIgnore(Condition = JsonIgnoreCondition.WhenWritingNull)]
    public bool? DisableNotification { get; set; }

    /// <inheritdoc cref="Abstractions.Documentation.ProtectContent"/>
    [JsonInclude]
    [JsonIgnore(Condition = JsonIgnoreCondition.WhenWritingNull)]
    public bool? ProtectContent { get; set; }

    /// <inheritdoc cref="Abstractions.Documentation.ReplyParameters"/>
    [JsonInclude]
    [JsonIgnore(Condition = JsonIgnoreCondition.WhenWritingNull)]
    public ReplyParameters? ReplyParameters { get; set; }

    /// <inheritdoc cref="Abstractions.Documentation.InlineReplyMarkup"/>
    [JsonInclude]
    [JsonIgnore(Condition = JsonIgnoreCondition.WhenWritingNull)]
    public InlineKeyboardMarkup? ReplyMarkup { get; set; }

    /// <inheritdoc cref="Abstractions.Documentation.ReplyToMessageId"/>
    [Obsolete($"This property is deprecated, use {nameof(ReplyParameters)} instead")]
    [JsonIgnore]
    public int? ReplyToMessageId
    {
        get => ReplyParameters?.MessageId;
        set
        {
            if (value is null)
            {
                ReplyParameters = null;
            }
            else
            {
                ReplyParameters ??= new();
                ReplyParameters.MessageId = value.Value;
            }
        }
    }

    /// <summary>
    /// Initializes a new request with chatId and gameShortName
    /// </summary>
    /// <param name="chatId">Unique identifier for the target chat</param>
    /// <param name="gameShortName">
    /// Short name of the game, serves as the unique identifier for the game. Set up your games via
    /// <a href="https://t.me/botfather">@BotFather</a>
    /// </param>
    [SetsRequiredMembers]
    [Obsolete("Use parameterless constructor with required properties")]
    public SendGameRequest(long chatId, string gameShortName)
        : this()
    {
        ChatId = chatId;
        GameShortName = gameShortName;
    }

    /// <summary>
    /// Initializes a new request
    /// </summary>
    public SendGameRequest()
        : base("sendGame")
    { }
}<|MERGE_RESOLUTION|>--- conflicted
+++ resolved
@@ -8,15 +8,11 @@
 /// <summary>
 /// Use this method to send a game. On success, the sent <see cref="Message"/> is returned.
 /// </summary>
-<<<<<<< HEAD
-public class SendGameRequest : RequestBase<Message>, IChatTargetable
-=======
-[JsonObject(MemberSerialization.OptIn, NamingStrategyType = typeof(SnakeCaseNamingStrategy))]
 public class SendGameRequest : RequestBase<Message>, IChatTargetable, IBusinessConnectable
->>>>>>> c38aa1ac
 {
     /// <inheritdoc />
-    [JsonProperty(DefaultValueHandling = DefaultValueHandling.Ignore)]
+    [JsonInclude]
+    [JsonIgnore(Condition = JsonIgnoreCondition.WhenWritingNull)]
     public string? BusinessConnectionId { get; set; }
 
     /// <summary>
