using System.Net.Http;
using System.Runtime.CompilerServices;
using Telegram.Bot.Types;

namespace Telegram.Bot.Extensions;

internal static class HttpContentExtensions
{
    [MethodImpl(MethodImplOptions.AggressiveInlining)]
    internal static MultipartFormDataContent AddContentIfInputFile(
        this MultipartFormDataContent multipartContent,
        IInputFile? media,
        string name)
    {
        if (media is not InputFile inputFile) // || inputFile is not { })
            return multipartContent;

        string fileName = inputFile.FileName ?? name;
        string contentDisposition = $@"form-data; name=""{name}""; filename=""{fileName}""".EncodeUtf8();

        // It will be dispose of after the request is made
#pragma warning disable CA2000
        var mediaPartContent = new StreamContent(inputFile.Content)
        {
            Headers =
            {
                {"Content-Type", "application/octet-stream"},
                {"Content-Disposition", contentDisposition}
            }
        };
#pragma warning restore CA2000

        multipartContent.Add(mediaPartContent, name, fileName);

<<<<<<< HEAD
    [MethodImpl(MethodImplOptions.AggressiveInlining)]
    internal static void AddContentIfInputFileStream(
        this MultipartFormDataContent multipartContent,
        params IInputMedia[] inputMedia)
    {
        foreach (var input in inputMedia)
        {
            if (input.Media.FileType is FileType.Stream)
            {
                multipartContent.AddStreamContent(
                    content: input.Media.Content!,
                    name: input.Media.FileName!
                );
            }

            if (input is IInputMediaThumb { Thumb.FileType: FileType.Stream } mediaThumb)
            {
                multipartContent.AddStreamContent(
                    content: mediaThumb.Thumb.Content!,
                    name: mediaThumb.Thumb.FileName!
                );
            }
        }
=======
        return multipartContent;
>>>>>>> 3736e98d
    }
}<|MERGE_RESOLUTION|>--- conflicted
+++ resolved
@@ -32,32 +32,6 @@
 
         multipartContent.Add(mediaPartContent, name, fileName);
 
-<<<<<<< HEAD
-    [MethodImpl(MethodImplOptions.AggressiveInlining)]
-    internal static void AddContentIfInputFileStream(
-        this MultipartFormDataContent multipartContent,
-        params IInputMedia[] inputMedia)
-    {
-        foreach (var input in inputMedia)
-        {
-            if (input.Media.FileType is FileType.Stream)
-            {
-                multipartContent.AddStreamContent(
-                    content: input.Media.Content!,
-                    name: input.Media.FileName!
-                );
-            }
-
-            if (input is IInputMediaThumb { Thumb.FileType: FileType.Stream } mediaThumb)
-            {
-                multipartContent.AddStreamContent(
-                    content: mediaThumb.Thumb.Content!,
-                    name: mediaThumb.Thumb.FileName!
-                );
-            }
-        }
-=======
         return multipartContent;
->>>>>>> 3736e98d
     }
 }