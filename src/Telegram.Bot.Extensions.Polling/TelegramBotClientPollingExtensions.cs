--- conflicted
+++ resolved
@@ -14,33 +14,22 @@
     {
         /// <summary>
         /// Starts receiving <see cref="Update"/>s on the ThreadPool, invoking
-<<<<<<< HEAD
         /// <see cref="IUpdateHandler.HandleUpdateAsync"/> for each.
         /// <para>
         /// This method does not block. GetUpdates will be called AFTER the
         /// <see cref="IUpdateHandler.HandleUpdateAsync"/> returns
-=======
-        /// <see cref="IUpdateHandler.HandleUpdate(ITelegramBotClient, Update, CancellationToken)"/> for each.
-        /// <para>
-        /// This method does not block. GetUpdates will be called AFTER the
-        /// <see cref="IUpdateHandler.HandleUpdate(ITelegramBotClient, Update, CancellationToken)"/> returns
->>>>>>> 6da77a70
         /// </para>
         /// </summary>
         /// <typeparam name="TUpdateHandler">
         /// The <see cref="IUpdateHandler"/> used for processing <see cref="Update"/>s
         /// </typeparam>
         /// <param name="botClient">The <see cref="ITelegramBotClient"/> used for making GetUpdates calls</param>
-<<<<<<< HEAD
-        /// <param name="receiveOptions">Options used to configure getUpdates request</param>
-=======
->>>>>>> 6da77a70
+        /// <param name="receiveOptions">Options used to configure getUpdates request</param>
         /// <param name="cancellationToken">
         /// The <see cref="CancellationToken"/> with which you can stop receiving
         /// </param>
         public static void StartReceiving<TUpdateHandler>(
             this ITelegramBotClient botClient,
-<<<<<<< HEAD
             ReceiveOptions? receiveOptions = default,
             CancellationToken cancellationToken = default)
             where TUpdateHandler : IUpdateHandler, new()
@@ -59,24 +48,6 @@
         /// <param name="updateHandler">Delegate used for processing <see cref="Update"/>s</param>
         /// <param name="errorHandler">Delegate used for processing polling errors</param>
         /// <param name="receiveOptions">Options used to configure getUpdates request</param>
-=======
-            CancellationToken cancellationToken = default
-        ) where TUpdateHandler : IUpdateHandler, new() =>
-            StartReceiving(botClient, new TUpdateHandler(), cancellationToken);
-
-        /// <summary>
-        /// Starts receiving <see cref="Update"/>s on the ThreadPool, invoking
-        /// <see cref="IUpdateHandler.HandleUpdate(ITelegramBotClient, Update, CancellationToken)"/> for each.
-        /// <para>
-        /// This method does not block. GetUpdates will be called AFTER the
-        /// <see cref="IUpdateHandler.HandleUpdate(ITelegramBotClient, Update, CancellationToken)"/> returns
-        /// </para>
-        /// </summary>
-        /// <param name="botClient">The <see cref="ITelegramBotClient"/> used for making GetUpdates calls</param>
-        /// <param name="updateHandler">
-        /// The <see cref="IUpdateHandler"/> used for processing <see cref="Update"/>s
-        /// </param>
->>>>>>> 6da77a70
         /// <param name="cancellationToken">
         /// The <see cref="CancellationToken"/> with which you can stop receiving
         /// </param>
@@ -87,7 +58,6 @@
             ReceiveOptions? receiveOptions = default,
             CancellationToken cancellationToken = default)
         {
-<<<<<<< HEAD
             StartReceiving(
                 botClient,
                 new DefaultUpdateHandler(updateHandler, errorHandler),
@@ -142,98 +112,37 @@
         /// <para>
         /// This method does not block. GetUpdates will be called AFTER the
         /// <see cref="IUpdateHandler.HandleUpdateAsync"/> returns
-=======
-            if (botClient is null) { throw new ArgumentNullException(nameof(botClient)); }
-            if (updateHandler is null) { throw new ArgumentNullException(nameof(updateHandler)); }
+        /// </para>
+        /// </summary>
+        /// <param name="botClient">The <see cref="ITelegramBotClient"/> used for making GetUpdates calls</param>
+        /// <param name="updateHandler">
+        /// The <see cref="IUpdateHandler"/> used for processing <see cref="Update"/>s
+        /// </param>
+        /// <param name="receiveOptions">Options used to configure getUpdates request</param>
+        /// <param name="cancellationToken">
+        /// The <see cref="CancellationToken"/> with which you can stop receiving
+        /// </param>
+        public static void StartReceiving(
+            this ITelegramBotClient botClient,
+            IUpdateHandler updateHandler,
+            ReceiveOptions? receiveOptions = default,
+            CancellationToken cancellationToken = default)
+        {
+            if (botClient is null)
+            {
+                throw new ArgumentNullException(nameof(botClient));
+            }
+
+            if (updateHandler is null)
+            {
+                throw new ArgumentNullException(nameof(updateHandler));
+            }
 
             Task.Run(async () =>
             {
                 try
                 {
-                    await ReceiveAsync(botClient, updateHandler, cancellationToken);
-                }
-                catch (Exception ex)
-                {
-                    await updateHandler.HandleError(botClient, ex, cancellationToken);
-                }
-            }, cancellationToken);
-        }
-
-        /// <summary>
-        /// Starts receiving <see cref="Update"/>s on the ThreadPool, invoking
-        /// <see cref="IUpdateHandler.HandleUpdate(ITelegramBotClient, Update, CancellationToken)"/> for each.
-        /// <para>
-        /// This method will block if awaited. GetUpdates will be called AFTER the
-        /// <see cref="IUpdateHandler.HandleUpdate(ITelegramBotClient, Update, CancellationToken)"/> returns
-        /// </para>
-        /// </summary>
-        /// <typeparam name="TUpdateHandler">
-        /// The <see cref="IUpdateHandler"/> used for processing <see cref="Update"/>s
-        /// </typeparam>
-        /// <param name="botClient">The <see cref="ITelegramBotClient"/> used for making GetUpdates calls</param>
-        /// <param name="cancellationToken">
-        /// The <see cref="CancellationToken"/> with which you can stop receiving
-        /// </param>
-        /// <returns></returns>
-        public static Task ReceiveAsync<TUpdateHandler>(
-            this ITelegramBotClient botClient,
-            CancellationToken cancellationToken = default
-        ) where TUpdateHandler : IUpdateHandler, new() =>
-            ReceiveAsync(botClient, new TUpdateHandler(), cancellationToken);
-
-        /// <summary>
-        /// Starts receiving <see cref="Update"/>s on the ThreadPool, invoking
-        /// <see cref="IUpdateHandler.HandleUpdate(ITelegramBotClient, Update, CancellationToken)"/> for each.
-        /// <para>
-        /// This method will block if awaited. GetUpdates will be called AFTER the
-        /// <see cref="IUpdateHandler.HandleUpdate(ITelegramBotClient, Update, CancellationToken)"/> returns
->>>>>>> 6da77a70
-        /// </para>
-        /// </summary>
-        /// <param name="botClient">The <see cref="ITelegramBotClient"/> used for making GetUpdates calls</param>
-        /// <param name="updateHandler">
-        /// The <see cref="IUpdateHandler"/> used for processing <see cref="Update"/>s
-        /// </param>
-<<<<<<< HEAD
-        /// <param name="receiveOptions">Options used to configure getUpdates request</param>
-        /// <param name="cancellationToken">
-        /// The <see cref="CancellationToken"/> with which you can stop receiving
-        /// </param>
-        public static void StartReceiving(
-=======
-        /// <param name="cancellationToken">
-        /// The <see cref="CancellationToken"/> with which you can stop receiving
-        /// </param>
-        /// <returns></returns>
-        public static async Task ReceiveAsync(
->>>>>>> 6da77a70
-            this ITelegramBotClient botClient,
-            IUpdateHandler updateHandler,
-            ReceiveOptions? receiveOptions = default,
-            CancellationToken cancellationToken = default)
-        {
-            if (botClient is null) { throw new ArgumentNullException(nameof(botClient)); }
-            if (updateHandler is null) { throw new ArgumentNullException(nameof(updateHandler)); }
-
-            Task.Run(async () =>
-            {
-                try
-                {
-<<<<<<< HEAD
                     await ReceiveAsync(botClient, updateHandler, receiveOptions, cancellationToken);
-=======
-                    updates = await botClient
-                        .MakeRequestAsync(
-                            new GetUpdatesRequest
-                            {
-                                Offset = messageOffset,
-                                Timeout = timeout,
-                                AllowedUpdates = allowedUpdates,
-                            },
-                            cancellationToken
-                        )
-                        .ConfigureAwait(false);
->>>>>>> 6da77a70
                 }
                 catch (OperationCanceledException)
                 {
