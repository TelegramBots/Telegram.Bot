--- conflicted
+++ resolved
@@ -1,6 +1,5 @@
 namespace EnumSerializer.Generator;
 
-<<<<<<< HEAD
 public sealed class EnumInfo
 {
     public string Name { get; }
@@ -8,26 +7,11 @@
     public string Namespace { get; }
 
     public IReadOnlyList<KeyValuePair<string, string>> Members { get; }
-=======
-internal sealed class EnumInfo
-{
-    public string Name { get; }
-    public string Namespace { get; }
-
-    /// <summary>
-    /// Key is the enum name.
-    /// </summary>
-    public  IReadOnlyList<KeyValuePair<string, string>> Members { get; }
->>>>>>> 31c7bade
 
     public EnumInfo(
         string name,
         string ns,
-<<<<<<< HEAD
-        List<KeyValuePair<string, string>> members)
-=======
         IReadOnlyList<KeyValuePair<string, string>> members)
->>>>>>> 31c7bade
     {
         Name = name;
         Namespace = ns;
