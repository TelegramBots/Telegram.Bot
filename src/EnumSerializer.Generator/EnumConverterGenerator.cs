using Microsoft.CodeAnalysis;
using Microsoft.CodeAnalysis.CSharp.Syntax;

namespace EnumSerializer.Generator;

[Generator(LanguageNames.CSharp)]
public partial class EnumConverterGenerator : IIncrementalGenerator
{
    const string JsonConverterAttribute = "Newtonsoft.Json.JsonConverterAttribute";

    public void Initialize(IncrementalGeneratorInitializationContext context)
    {
<<<<<<< HEAD
        IncrementalValuesProvider<EnumInfo> enumDeclarations = context.SyntaxProvider
            .ForAttributeWithMetadataName(JsonConverterAttribute,
               predicate: static (node, _) => node is EnumDeclarationSyntax { AttributeLists.Count: > 0 },
               GetSemanticTargetForGeneration)
           .Where(static m => m is not null)!;

        context.RegisterSourceOutput(enumDeclarations, EmitSourceFile);
    }
=======
        IncrementalValuesProvider<EnumDeclarationSyntax> enumDeclarations = context.SyntaxProvider
            .ForAttributeWithMetadataName(JsonConverterAttribute,
               predicate: static (node, _) => node is EnumDeclarationSyntax { AttributeLists.Count: > 0 },
               transform: static (context, _) => (EnumDeclarationSyntax)context.TargetNode)
           .Where(static m => m is not null)!;

        IncrementalValueProvider<(Compilation, ImmutableArray<EnumDeclarationSyntax>)> compilationAndEnums
            = context.CompilationProvider.Combine(enumDeclarations.Collect());

        context.RegisterSourceOutput(compilationAndEnums,
            static (spc, source) => Execute(source.Item1, source.Item2, spc));
    }

    static void Execute(
        Compilation compilation,
        ImmutableArray<EnumDeclarationSyntax> enums,
        SourceProductionContext context)
    {
        if (enums.IsDefaultOrEmpty)
        {
            // nothing to do yet
            return;
        }

        IEnumerable<EnumDeclarationSyntax> distinctEnums = enums.Distinct();

        List<EnumInfo> enumsToProcess = GetTypesToGenerate(compilation, distinctEnums, context.CancellationToken);
        if (enumsToProcess.Count == 0)
        {
            return;
        }

        Template template = Template.Parse(SourceGenerationHelper.ConverterTemplate);
        foreach (var enumToProcess in enumsToProcess)
        {
            var result = SourceGenerationHelper.GenerateConverterClass(template, enumToProcess);
            context.AddSource(
                hintName: $"{enumToProcess.Name}Converter.g.cs",
                sourceText: SourceText.From(result, Encoding.UTF8)
            );
        }
    }

    static List<EnumInfo> GetTypesToGenerate(
        Compilation compilation,
        IEnumerable<EnumDeclarationSyntax> enums, CancellationToken ct)
    {
        var enumsToProcess = new List<EnumInfo>();
        INamedTypeSymbol? enumAttribute = compilation.GetTypeByMetadataName(JsonConverterAttribute);
        if (enumAttribute is null)
        {
            // nothing to do if this type isn't available
            return enumsToProcess;
        }

        foreach (var enumDeclarationSyntax in enums)
        {
            // stop if we're asked to
            ct.ThrowIfCancellationRequested();

            SemanticModel semanticModel = compilation.GetSemanticModel(enumDeclarationSyntax.SyntaxTree);
            if (semanticModel.GetDeclaredSymbol(enumDeclarationSyntax, cancellationToken: ct)
                is not INamedTypeSymbol enumSymbol)
            {
                // report diagnostic, something went wrong
                continue;
            }

            string name = enumSymbol.Name;
            string nameSpace = enumSymbol.ContainingNamespace.IsGlobalNamespace
                ? string.Empty
                : enumSymbol.ContainingNamespace.ToString();

            var enumMembers = enumSymbol.GetMembers();
            var members = new List<KeyValuePair<string, string>>(enumMembers.Length);

            foreach (var member in enumMembers)
            {
                if (member is not IFieldSymbol field
                    || field.ConstantValue is null)
                {
                    continue;
                }

                string? displayName = null;
                foreach (var attribute in member.GetAttributes())
                {
                    if (attribute.AttributeClass is null
                        || attribute.AttributeClass.Name != "DisplayAttribute")
                    {
                        continue;
                    }

                    foreach (var namedArgument in attribute.NamedArguments)
                    {
                        if (namedArgument.Key == "Name" && namedArgument.Value.Value?.ToString() is { } dn)
                        {
                            displayName = dn;
                            break;
                        }
                    }
                }

                members.Add(new(
                    member.Name,
                    displayName ?? ToSnakeCase(member.Name)
                ));
            }

            enumsToProcess.Add(new(
                name: name,
                ns: nameSpace,
                members: members
            ));
        }
        return enumsToProcess;
    }

    static string ToSnakeCase(string name) =>
        string.Concat(name.Select((x, i) => i > 0 && char.IsUpper(x)
            ? $"_{x}"
            : x.ToString())
        ).ToLower();
>>>>>>> 31c7bade
}<|MERGE_RESOLUTION|>--- conflicted
+++ resolved
@@ -10,7 +10,7 @@
 
     public void Initialize(IncrementalGeneratorInitializationContext context)
     {
-<<<<<<< HEAD
+
         IncrementalValuesProvider<EnumInfo> enumDeclarations = context.SyntaxProvider
             .ForAttributeWithMetadataName(JsonConverterAttribute,
                predicate: static (node, _) => node is EnumDeclarationSyntax { AttributeLists.Count: > 0 },
@@ -19,129 +19,4 @@
 
         context.RegisterSourceOutput(enumDeclarations, EmitSourceFile);
     }
-=======
-        IncrementalValuesProvider<EnumDeclarationSyntax> enumDeclarations = context.SyntaxProvider
-            .ForAttributeWithMetadataName(JsonConverterAttribute,
-               predicate: static (node, _) => node is EnumDeclarationSyntax { AttributeLists.Count: > 0 },
-               transform: static (context, _) => (EnumDeclarationSyntax)context.TargetNode)
-           .Where(static m => m is not null)!;
-
-        IncrementalValueProvider<(Compilation, ImmutableArray<EnumDeclarationSyntax>)> compilationAndEnums
-            = context.CompilationProvider.Combine(enumDeclarations.Collect());
-
-        context.RegisterSourceOutput(compilationAndEnums,
-            static (spc, source) => Execute(source.Item1, source.Item2, spc));
-    }
-
-    static void Execute(
-        Compilation compilation,
-        ImmutableArray<EnumDeclarationSyntax> enums,
-        SourceProductionContext context)
-    {
-        if (enums.IsDefaultOrEmpty)
-        {
-            // nothing to do yet
-            return;
-        }
-
-        IEnumerable<EnumDeclarationSyntax> distinctEnums = enums.Distinct();
-
-        List<EnumInfo> enumsToProcess = GetTypesToGenerate(compilation, distinctEnums, context.CancellationToken);
-        if (enumsToProcess.Count == 0)
-        {
-            return;
-        }
-
-        Template template = Template.Parse(SourceGenerationHelper.ConverterTemplate);
-        foreach (var enumToProcess in enumsToProcess)
-        {
-            var result = SourceGenerationHelper.GenerateConverterClass(template, enumToProcess);
-            context.AddSource(
-                hintName: $"{enumToProcess.Name}Converter.g.cs",
-                sourceText: SourceText.From(result, Encoding.UTF8)
-            );
-        }
-    }
-
-    static List<EnumInfo> GetTypesToGenerate(
-        Compilation compilation,
-        IEnumerable<EnumDeclarationSyntax> enums, CancellationToken ct)
-    {
-        var enumsToProcess = new List<EnumInfo>();
-        INamedTypeSymbol? enumAttribute = compilation.GetTypeByMetadataName(JsonConverterAttribute);
-        if (enumAttribute is null)
-        {
-            // nothing to do if this type isn't available
-            return enumsToProcess;
-        }
-
-        foreach (var enumDeclarationSyntax in enums)
-        {
-            // stop if we're asked to
-            ct.ThrowIfCancellationRequested();
-
-            SemanticModel semanticModel = compilation.GetSemanticModel(enumDeclarationSyntax.SyntaxTree);
-            if (semanticModel.GetDeclaredSymbol(enumDeclarationSyntax, cancellationToken: ct)
-                is not INamedTypeSymbol enumSymbol)
-            {
-                // report diagnostic, something went wrong
-                continue;
-            }
-
-            string name = enumSymbol.Name;
-            string nameSpace = enumSymbol.ContainingNamespace.IsGlobalNamespace
-                ? string.Empty
-                : enumSymbol.ContainingNamespace.ToString();
-
-            var enumMembers = enumSymbol.GetMembers();
-            var members = new List<KeyValuePair<string, string>>(enumMembers.Length);
-
-            foreach (var member in enumMembers)
-            {
-                if (member is not IFieldSymbol field
-                    || field.ConstantValue is null)
-                {
-                    continue;
-                }
-
-                string? displayName = null;
-                foreach (var attribute in member.GetAttributes())
-                {
-                    if (attribute.AttributeClass is null
-                        || attribute.AttributeClass.Name != "DisplayAttribute")
-                    {
-                        continue;
-                    }
-
-                    foreach (var namedArgument in attribute.NamedArguments)
-                    {
-                        if (namedArgument.Key == "Name" && namedArgument.Value.Value?.ToString() is { } dn)
-                        {
-                            displayName = dn;
-                            break;
-                        }
-                    }
-                }
-
-                members.Add(new(
-                    member.Name,
-                    displayName ?? ToSnakeCase(member.Name)
-                ));
-            }
-
-            enumsToProcess.Add(new(
-                name: name,
-                ns: nameSpace,
-                members: members
-            ));
-        }
-        return enumsToProcess;
-    }
-
-    static string ToSnakeCase(string name) =>
-        string.Concat(name.Select((x, i) => i > 0 && char.IsUpper(x)
-            ? $"_{x}"
-            : x.ToString())
-        ).ToLower();
->>>>>>> 31c7bade
 }