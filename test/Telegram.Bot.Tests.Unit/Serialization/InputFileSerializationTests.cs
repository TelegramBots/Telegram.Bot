using System.IO;
using Newtonsoft.Json;
using Telegram.Bot.Types;
using Telegram.Bot.Types.Enums;
using Xunit;

namespace Telegram.Bot.Tests.Unit.Serialization;

public class InputFileSerializationTests
{
    [Fact(DisplayName = "Should serialize & deserialize input file from stream")]
    public void Should_Serialize_InputFile()
    {
        const string fileName = "myFile";
        InputFile inputFile = new InputFile(new MemoryStream(), fileName);

        string json = JsonConvert.SerializeObject(inputFile);
<<<<<<< HEAD
        InputFileStream? obj = JsonConvert.DeserializeObject<InputFileStream>(json);

        Assert.NotNull(obj);
        Assert.Equal("null", json);
=======
        InputFile obj = JsonConvert.DeserializeObject<InputFile>(json)!;

        Assert.Equal(@$"""attach://{fileName}""", json);
>>>>>>> 3736e98d
        Assert.Equal(Stream.Null, obj.Content);
        Assert.Equal(fileName, obj.FileName);
        Assert.Equal(FileType.Stream, obj.FileType);
    }

    [Fact(DisplayName = "Should serialize & deserialize input file with file_id")]
    public void Should_Serialize_FileId()
    {
        const string fileId = "This-is-a-file_id";
        InputFileId inputFileId = new(fileId);

<<<<<<< HEAD
        string json = JsonConvert.SerializeObject(inputFile);
        InputTelegramFile? obj = JsonConvert.DeserializeObject<InputTelegramFile>(json);

        Assert.NotNull(obj);
        Assert.Equal($@"""{fileId}""", json);
        Assert.Equal(fileId, obj.FileId);
=======
        string json = JsonConvert.SerializeObject(inputFileId);
        InputFileId? obj = JsonConvert.DeserializeObject<InputFileId>(json);

        Assert.NotNull(obj);
        Assert.Equal(@$"""{fileId}""", json);
        Assert.Equal(fileId, obj.Id);
>>>>>>> 3736e98d
        Assert.Equal(FileType.Id, obj.FileType);
    }

    [Fact(DisplayName = "Should serialize & deserialize input file with URL")]
    public void Should_Serialize_InputUrlFile()
    {
        const string url = "http://github.org/TelegramBots";
        InputFileUrl inputFileUrl = new(url);

<<<<<<< HEAD
        string json = JsonConvert.SerializeObject(inputFile);
        InputOnlineFile? obj = JsonConvert.DeserializeObject<InputOnlineFile>(json);

        Assert.NotNull(obj);
        Assert.Equal($@"""{url}""", json);
=======
        string json = JsonConvert.SerializeObject(inputFileUrl);
        InputFileUrl? obj = JsonConvert.DeserializeObject<InputFileUrl>(json);

        Assert.NotNull(obj);
        Assert.Equal(@$"""{url}""", json);
>>>>>>> 3736e98d
        Assert.Equal(url, obj.Url);
        Assert.Equal(FileType.Url, obj.FileType);
    }
}<|MERGE_RESOLUTION|>--- conflicted
+++ resolved
@@ -15,16 +15,9 @@
         InputFile inputFile = new InputFile(new MemoryStream(), fileName);
 
         string json = JsonConvert.SerializeObject(inputFile);
-<<<<<<< HEAD
-        InputFileStream? obj = JsonConvert.DeserializeObject<InputFileStream>(json);
-
-        Assert.NotNull(obj);
-        Assert.Equal("null", json);
-=======
         InputFile obj = JsonConvert.DeserializeObject<InputFile>(json)!;
 
         Assert.Equal(@$"""attach://{fileName}""", json);
->>>>>>> 3736e98d
         Assert.Equal(Stream.Null, obj.Content);
         Assert.Equal(fileName, obj.FileName);
         Assert.Equal(FileType.Stream, obj.FileType);
@@ -36,21 +29,12 @@
         const string fileId = "This-is-a-file_id";
         InputFileId inputFileId = new(fileId);
 
-<<<<<<< HEAD
-        string json = JsonConvert.SerializeObject(inputFile);
-        InputTelegramFile? obj = JsonConvert.DeserializeObject<InputTelegramFile>(json);
-
-        Assert.NotNull(obj);
-        Assert.Equal($@"""{fileId}""", json);
-        Assert.Equal(fileId, obj.FileId);
-=======
         string json = JsonConvert.SerializeObject(inputFileId);
         InputFileId? obj = JsonConvert.DeserializeObject<InputFileId>(json);
 
         Assert.NotNull(obj);
         Assert.Equal(@$"""{fileId}""", json);
         Assert.Equal(fileId, obj.Id);
->>>>>>> 3736e98d
         Assert.Equal(FileType.Id, obj.FileType);
     }
 
@@ -60,19 +44,11 @@
         const string url = "http://github.org/TelegramBots";
         InputFileUrl inputFileUrl = new(url);
 
-<<<<<<< HEAD
-        string json = JsonConvert.SerializeObject(inputFile);
-        InputOnlineFile? obj = JsonConvert.DeserializeObject<InputOnlineFile>(json);
-
-        Assert.NotNull(obj);
-        Assert.Equal($@"""{url}""", json);
-=======
         string json = JsonConvert.SerializeObject(inputFileUrl);
         InputFileUrl? obj = JsonConvert.DeserializeObject<InputFileUrl>(json);
 
         Assert.NotNull(obj);
         Assert.Equal(@$"""{url}""", json);
->>>>>>> 3736e98d
         Assert.Equal(url, obj.Url);
         Assert.Equal(FileType.Url, obj.FileType);
     }
