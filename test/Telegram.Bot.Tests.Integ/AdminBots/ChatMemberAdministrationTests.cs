﻿using System;
using System.Linq;
using System.Threading.Tasks;
using Telegram.Bot.Tests.Integ.Common;
using Telegram.Bot.Types;
using Telegram.Bot.Types.Enums;
using Xunit;

namespace Telegram.Bot.Tests.Integ.AdminBots
{
    [Collection(CommonConstants.TestCollections.ChatMemberAdministration)]
    [TestCaseOrderer(CommonConstants.TestCaseOrderer, CommonConstants.AssemblyName)]
    public class ChatMemberAdministrationTests : IClassFixture<ChatMemberAdministrationTestFixture>
    {
        private readonly TestsFixture _fixture;

        private readonly ChatMemberAdministrationTestFixture _classTestFixture;

<<<<<<< HEAD
        private ITelegramBotClient BotClient => _fixture.BotClient;

        public ChatMemberAdministrationTests(ChatAdministrationFixture classFixture)
=======
        public ChatMemberAdministrationTests(ChatMemberAdministrationTestFixture classTestFixture)
>>>>>>> b0ef53e9
        {
            _classTestFixture = classTestFixture;
            _fixture = classTestFixture.TestsFixture;
        }

        #region 1. Kick, Unban, and Invite chat member back

        [Fact(DisplayName = FactTitles.ShouldKickChatMemberForEver)]
        [Trait(CommonConstants.MethodTraitName, CommonConstants.TelegramBotApiMethods.KickChatMember)]
        [ExecutionOrder(1.1)]
        public async Task Should_Kick_Chat_Member_For_Ever()
        {
            await _fixture.SendTestCaseNotificationAsync(FactTitles.ShouldKickChatMemberForEver);

<<<<<<< HEAD
            bool result = await BotClient.KickChatMemberAsync(_fixture.SuperGroupChatId,
                _classFixture.RegularMemberUserId);
=======
            bool result = await _fixture.BotClient.KickChatMemberAsync(_fixture.SuperGroupChatId,
                _classTestFixture.RegularMemberUserId);
>>>>>>> b0ef53e9

            Assert.True(result);
        }

        [Fact(DisplayName = FactTitles.ShouldUnbanChatMember)]
        [Trait(CommonConstants.MethodTraitName, CommonConstants.TelegramBotApiMethods.UnbanChatMember)]
        [ExecutionOrder(1.2)]
        public async Task Should_Unban_Chat_Member()
        {
            await _fixture.SendTestCaseNotificationAsync(FactTitles.ShouldUnbanChatMember);

<<<<<<< HEAD
            bool result = await BotClient.UnbanChatMemberAsync(_fixture.SuperGroupChatId,
                _classFixture.RegularMemberUserId);
=======
            bool result = await _fixture.BotClient.UnbanChatMemberAsync(_fixture.SuperGroupChatId,
                _classTestFixture.RegularMemberUserId);
>>>>>>> b0ef53e9

            Assert.True(result);
        }

        [Fact(DisplayName = FactTitles.ShouldExportChatInviteLink)]
        [Trait(CommonConstants.MethodTraitName, CommonConstants.TelegramBotApiMethods.ExportChatInviteLink)]
        [ExecutionOrder(1.3)]
        public async Task Should_Export_Chat_Invite_Link()
        {
            await _fixture.SendTestCaseNotificationAsync(FactTitles.ShouldExportChatInviteLink);

            string result = await BotClient.ExportChatInviteLinkAsync(_fixture.SuperGroupChatId);

            Assert.StartsWith("https://t.me/joinchat/", result);

            _classTestFixture.GroupInviteLink = result;
        }

        [Fact(DisplayName = FactTitles.ShouldReceiveNewChatMemberNotification)]
        [ExecutionOrder(1.4)]
        public async Task Should_Receive_New_Chat_Member_Notification()
        {
            await _fixture.SendTestCaseNotificationAsync(FactTitles.ShouldReceiveNewChatMemberNotification,
                $"@{_classTestFixture.RegularMemberUserName} should join the group using invite link sent to " +
                "him/her in private chat");

            await _fixture.UpdateReceiver.DiscardNewUpdatesAsync();

<<<<<<< HEAD
            await BotClient.SendTextMessageAsync(_classFixture.RegularMemberPrivateChatId,
                _classFixture.GroupInviteLink);
=======
            await _fixture.BotClient.SendTextMessageAsync(_classTestFixture.RegularMemberPrivateChatId,
                _classTestFixture.GroupInviteLink);
>>>>>>> b0ef53e9

            Update update = (await _fixture.UpdateReceiver.GetUpdatesAsync(u =>
                    u.Message.Chat.Type == ChatType.Supergroup &&
                    u.Message.Chat.Id.ToString() == _fixture.SuperGroupChatId.ToString() &&
                    u.Message.Type == MessageType.ServiceMessage,
                updateTypes: UpdateType.MessageUpdate)).Single();

            await _fixture.UpdateReceiver.DiscardNewUpdatesAsync();

            Message serviceMsg = update.Message;

            Assert.Equal(_classTestFixture.RegularMemberUserId.ToString(), serviceMsg.NewChatMember.Id.ToString());
            Assert.Equal(_classTestFixture.RegularMemberUserId.ToString(), serviceMsg.NewChatMembers.Single().Id.ToString());
        }

        #endregion

        #region 2. Promote and Restrict Chat Member

        [Fact(DisplayName = FactTitles.ShouldPromoteUserToChangeChatInfo)]
        [Trait(CommonConstants.MethodTraitName, CommonConstants.TelegramBotApiMethods.PromoteChatMember)]
        [ExecutionOrder(2.1)]
        public async Task Should_Promote_User_To_Change_Chat_Info()
        {
            await _fixture.SendTestCaseNotificationAsync(FactTitles.ShouldPromoteUserToChangeChatInfo);

            bool result = await BotClient.PromoteChatMemberAsync(
                _fixture.SuperGroupChatId,
                _classTestFixture.RegularMemberUserId,
                canChangeInfo: false);

            Assert.True(result);
        }

        [Fact(DisplayName = FactTitles.ShouldRestrictSendingStickersTemporarily)]
        [Trait(CommonConstants.MethodTraitName, CommonConstants.TelegramBotApiMethods.RestrictChatMember)]
        [ExecutionOrder(2.2)]
        public async Task Should_Restrict_Sending_Stickers_Temporarily()
        {
            const int banSeconds = 35;
            await _fixture.SendTestCaseNotificationAsync(FactTitles.ShouldRestrictSendingStickersTemporarily);

            bool result = await BotClient.RestrictChatMemberAsync(
                _fixture.SuperGroupChatId,
                _classTestFixture.RegularMemberUserId,
                DateTime.UtcNow.AddSeconds(banSeconds),
                canSendMessages: true,
                canSendMediaMessages: true,
                canSendOtherMessages: false);

            Assert.True(result);
        }

        #endregion

        #region 3. Kick chat member temporarily

        [Fact(DisplayName = FactTitles.ShouldKickChatMemberTemporarily)]
        [Trait(CommonConstants.MethodTraitName, CommonConstants.TelegramBotApiMethods.KickChatMember)]
        [ExecutionOrder(3)]
        public async Task Should_Kick_Chat_Member_Temporarily()
        {
            const int banSeconds = 35;
            await _fixture.SendTestCaseNotificationAsync(FactTitles.ShouldKickChatMemberTemporarily,
                $"@{_classTestFixture.RegularMemberUserName} should be able to join again in *{banSeconds} seconds* " +
                "via the link shared in private chat with him/her");

<<<<<<< HEAD
            bool result = await BotClient.KickChatMemberAsync(_fixture.SuperGroupChatId,
                _classFixture.RegularMemberUserId, DateTime.UtcNow.AddSeconds(banSeconds));
=======
            bool result = await _fixture.BotClient.KickChatMemberAsync(_fixture.SuperGroupChatId,
                _classTestFixture.RegularMemberUserId, DateTime.UtcNow.AddSeconds(banSeconds));
>>>>>>> b0ef53e9

            Assert.True(result);
        }

        #endregion

        private static class FactTitles
        {
            public const string ShouldKickChatMemberForEver = "Should kick user from chat and ban him/her for ever";

            public const string ShouldUnbanChatMember = "Should unban a chat member";

            public const string ShouldExportChatInviteLink = "Should export an invite link to the group";

            public const string ShouldReceiveNewChatMemberNotification =
                "Should receive a notification of new member (same kicked member) joining the chat";

            public const string ShouldKickChatMemberTemporarily = "Should kick user from chat and ban him/her temporarily";

            public const string ShouldPromoteUserToChangeChatInfo = "Should promote chat member to change chat information";

            public const string ShouldRestrictSendingStickersTemporarily = "Should restrict chat member from sending stickers temporarily";
        }
    }
}<|MERGE_RESOLUTION|>--- conflicted
+++ resolved
@@ -14,18 +14,14 @@
     {
         private readonly TestsFixture _fixture;
 
-        private readonly ChatMemberAdministrationTestFixture _classTestFixture;
+        private readonly ChatMemberAdministrationTestFixture _classFixture;
 
-<<<<<<< HEAD
         private ITelegramBotClient BotClient => _fixture.BotClient;
 
-        public ChatMemberAdministrationTests(ChatAdministrationFixture classFixture)
-=======
-        public ChatMemberAdministrationTests(ChatMemberAdministrationTestFixture classTestFixture)
->>>>>>> b0ef53e9
+        public ChatMemberAdministrationTests(ChatMemberAdministrationTestFixture classFixture)
         {
-            _classTestFixture = classTestFixture;
-            _fixture = classTestFixture.TestsFixture;
+            _classFixture = classFixture;
+            _fixture = classFixture.TestsFixture;
         }
 
         #region 1. Kick, Unban, and Invite chat member back
@@ -37,13 +33,8 @@
         {
             await _fixture.SendTestCaseNotificationAsync(FactTitles.ShouldKickChatMemberForEver);
 
-<<<<<<< HEAD
             bool result = await BotClient.KickChatMemberAsync(_fixture.SuperGroupChatId,
                 _classFixture.RegularMemberUserId);
-=======
-            bool result = await _fixture.BotClient.KickChatMemberAsync(_fixture.SuperGroupChatId,
-                _classTestFixture.RegularMemberUserId);
->>>>>>> b0ef53e9
 
             Assert.True(result);
         }
@@ -55,13 +46,8 @@
         {
             await _fixture.SendTestCaseNotificationAsync(FactTitles.ShouldUnbanChatMember);
 
-<<<<<<< HEAD
             bool result = await BotClient.UnbanChatMemberAsync(_fixture.SuperGroupChatId,
                 _classFixture.RegularMemberUserId);
-=======
-            bool result = await _fixture.BotClient.UnbanChatMemberAsync(_fixture.SuperGroupChatId,
-                _classTestFixture.RegularMemberUserId);
->>>>>>> b0ef53e9
 
             Assert.True(result);
         }
@@ -77,7 +63,7 @@
 
             Assert.StartsWith("https://t.me/joinchat/", result);
 
-            _classTestFixture.GroupInviteLink = result;
+            _classFixture.GroupInviteLink = result;
         }
 
         [Fact(DisplayName = FactTitles.ShouldReceiveNewChatMemberNotification)]
@@ -85,18 +71,13 @@
         public async Task Should_Receive_New_Chat_Member_Notification()
         {
             await _fixture.SendTestCaseNotificationAsync(FactTitles.ShouldReceiveNewChatMemberNotification,
-                $"@{_classTestFixture.RegularMemberUserName} should join the group using invite link sent to " +
+                $"@{_classFixture.RegularMemberUserName} should join the group using invite link sent to " +
                 "him/her in private chat");
 
             await _fixture.UpdateReceiver.DiscardNewUpdatesAsync();
 
-<<<<<<< HEAD
             await BotClient.SendTextMessageAsync(_classFixture.RegularMemberPrivateChatId,
                 _classFixture.GroupInviteLink);
-=======
-            await _fixture.BotClient.SendTextMessageAsync(_classTestFixture.RegularMemberPrivateChatId,
-                _classTestFixture.GroupInviteLink);
->>>>>>> b0ef53e9
 
             Update update = (await _fixture.UpdateReceiver.GetUpdatesAsync(u =>
                     u.Message.Chat.Type == ChatType.Supergroup &&
@@ -108,8 +89,8 @@
 
             Message serviceMsg = update.Message;
 
-            Assert.Equal(_classTestFixture.RegularMemberUserId.ToString(), serviceMsg.NewChatMember.Id.ToString());
-            Assert.Equal(_classTestFixture.RegularMemberUserId.ToString(), serviceMsg.NewChatMembers.Single().Id.ToString());
+            Assert.Equal(_classFixture.RegularMemberUserId.ToString(), serviceMsg.NewChatMember.Id.ToString());
+            Assert.Equal(_classFixture.RegularMemberUserId.ToString(), serviceMsg.NewChatMembers.Single().Id.ToString());
         }
 
         #endregion
@@ -125,7 +106,7 @@
 
             bool result = await BotClient.PromoteChatMemberAsync(
                 _fixture.SuperGroupChatId,
-                _classTestFixture.RegularMemberUserId,
+                _classFixture.RegularMemberUserId,
                 canChangeInfo: false);
 
             Assert.True(result);
@@ -141,7 +122,7 @@
 
             bool result = await BotClient.RestrictChatMemberAsync(
                 _fixture.SuperGroupChatId,
-                _classTestFixture.RegularMemberUserId,
+                _classFixture.RegularMemberUserId,
                 DateTime.UtcNow.AddSeconds(banSeconds),
                 canSendMessages: true,
                 canSendMediaMessages: true,
@@ -161,16 +142,11 @@
         {
             const int banSeconds = 35;
             await _fixture.SendTestCaseNotificationAsync(FactTitles.ShouldKickChatMemberTemporarily,
-                $"@{_classTestFixture.RegularMemberUserName} should be able to join again in *{banSeconds} seconds* " +
+                $"@{_classFixture.RegularMemberUserName} should be able to join again in *{banSeconds} seconds* " +
                 "via the link shared in private chat with him/her");
 
-<<<<<<< HEAD
             bool result = await BotClient.KickChatMemberAsync(_fixture.SuperGroupChatId,
                 _classFixture.RegularMemberUserId, DateTime.UtcNow.AddSeconds(banSeconds));
-=======
-            bool result = await _fixture.BotClient.KickChatMemberAsync(_fixture.SuperGroupChatId,
-                _classTestFixture.RegularMemberUserId, DateTime.UtcNow.AddSeconds(banSeconds));
->>>>>>> b0ef53e9
 
             Assert.True(result);
         }
