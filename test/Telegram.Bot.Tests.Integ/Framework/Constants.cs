<<<<<<< HEAD
=======
using Telegram.Bot.Tests.Integ.Framework.XunitExtensions;

>>>>>>> ed212855
namespace Telegram.Bot.Tests.Integ.Framework
{
    public static class Constants
    {
        public const string CategoryTraitName = "Category";

        public const string MethodTraitName = "Method";

        public const string AssemblyName = "Telegram.Bot.Tests.Integ";

        public const string TestCaseOrderer = AssemblyName + "." + nameof(Framework) + "." + nameof(Framework.TestCaseOrderer);

        public const string TestCaseDiscoverer =
            AssemblyName + "." + nameof(Framework) + "." + nameof(XunitExtensions) + "." + nameof(RetryFactDiscoverer);

        public static class TestCollections
        {
            public const string GettingUpdates = "Getting Updates";

            public const string Webhook = "Webhook";

            public const string SendTextMessage = "Sending Text Messages";

            public const string SendPhotoMessage = "Sending Photo Messages";

            public const string SendVideoMessage = "Sending Video Messages";

            public const string SendAudioMessage = "Sending Audio Messages";

            public const string SendVenueMessage = "Sending Venue Messages";

            public const string SendDocumentMessage = "Sending Document Messages";

            public const string SendContactMessage = "Sending Contact Messages";

            public const string ReplyMarkup = "Messages with Reply Markup";

            public const string PrivateChatReplyMarkup = "Messages with Reply Markup - Private Chat";

            public const string ChatInfo = "Getting Chat Info";

            public const string LeaveChat = "Leaving chats";

            public const string GetUserProfilePhotos = "Getting user profile photos";

            public const string InlineQuery = "Inline Query";

            public const string FileDownload = "File Download";

            public const string CallbackQuery = "Callback Query";

            public const string AlbumMessage = "Sending Album Messages";

            public const string EditMessage = "Edit Message Content";

            public const string DeleteMessage = "Delete Message";

            public const string LiveLocation = "Live Location";

            public const string InlineMessageLiveLocation = "Live Location for Inline Message";

            public const string Payment = "Payment";

            public const string Stickers = "Stickers";

            public const string Games = "Games";

            public const string SuperGroupAdminBots = "Super Group Admin Bot";

            public const string ChannelAdminBots = "Channel Admin Bot";

            public const string ChatMemberAdministration = "Chat Member Administration";

            public const string Exceptions = "Bot API Exceptions";
        }

        public static class FileNames
        {
            private const string FilesDir = "Files/";

            public static class Documents
            {
                private const string DocumentDir = FilesDir + "Document/";

                public const string Hamlet = DocumentDir + "hamlet.pdf";
            }

            public static class Photos
            {
                private const string PhotoDir = FilesDir + "Photo/";

                public const string Bot = PhotoDir + "bot.gif";

                public const string Logo = PhotoDir + "logo.png";

                public const string Gnu = PhotoDir + "gnu.png";

                public const string Tux = PhotoDir + "tux.png";

                public const string Vlc = PhotoDir + "vlc.png";

                public const string Ruby = PhotoDir + "ruby.png";

                public const string Apes = PhotoDir + "apes.jpg";
            }

            public static class Videos
            {
                private const string VideoDir = FilesDir + "Video/";

                public const string GoldenRatio = VideoDir + "golden-ratio-240px.mp4";

                public const string MoonLanding = VideoDir + "moon-landing.mp4";
            }

            public static class Audio
            {
                private const string AudioDir = FilesDir + "Audio/";

                public const string CantinaRagMp3 = AudioDir + "Jackson F Smith - Cantina Rag.mp3";

                public const string TestOgg = AudioDir + "Test.ogg";
            }

            public static class Certificate
            {
                private const string CertificateDir = FilesDir + "Certificate/";

                public const string PublicKey = CertificateDir + "public-key.pem";
            }
        }

        public static class TelegramBotApiMethods
        {
            public const string GetMe = "getMe";

            public const string SendMessage = "sendMessage";

            public const string ForwardMessage = "forwardMessage";

            public const string AnswerCallbackQuery = "answerCallbackQuery";

            public const string AnswerInlineQuery = "answerInlineQuery";

            public const string SendInvoice = "sendInvoice";

            public const string AnswerShippingQuery = "answerShippingQuery";

            public const string AnswerPreCheckoutQuery = "answerPreCheckoutQuery";

            public const string SetChatTitle = "setChatTitle";

            public const string SetChatDescription = "setChatDescription";

            public const string ExportChatInviteLink = "exportChatInviteLink";

            public const string PinChatMessage = "pinChatMessage";

            public const string GetChat = "getChat";

            public const string LeaveChat = "leaveChat";

            public const string GetUserProfilePhotos = "getUserProfilePhotos";

            public const string GetChatMember = "getChatMember";

            public const string GetChatAdministrators = "getChatAdministrators";

            public const string GetChatMembersCount = "getChatMembersCount";

            public const string SendChatAction = "sendChatAction";

            public const string GetFile = "getFile";

            public const string UnpinChatMessage = "unpinChatMessage";

            public const string SetChatPhoto = "setChatPhoto";

            public const string DeleteChatPhoto = "deleteChatPhoto";

            public const string KickChatMember = "kickChatMember";

            public const string UnbanChatMember = "unbanChatMember";

            public const string RestrictChatMember = "restrictChatMember";

            public const string PromoteChatMember = "promoteChatMember";

            public const string GetStickerSet = "getStickerSet";

            public const string SendPhoto = "sendPhoto";

            public const string SendVideo = "sendVideo";

            public const string SendAudio = "sendAudio";

            public const string SendVenue = "sendVenue";

            public const string SendVoice = "sendVoice";

            public const string SendVideoNote = "sendVideoNote";

            public const string SendDocument = "sendDocument";

            public const string SendContact = "sendContact";

            public const string EditMessageText = "editMessageText";

            public const string EditMessageReplyMarkup = "editMessageReplyMarkup";

            public const string EditMessageCaption = "editMessageCaption";

            public const string DeleteMessage = "deleteMessage";

            public const string SendLocation = "sendLocation";

            public const string EditMessageLiveLocation = "editMessageLiveLocation";

            public const string StopMessageLiveLocation = "stopMessageLiveLocation";

            public const string SetChatStickerSet = "setChatStickerSet";

            public const string SendSticker = "sendSticker";

            public const string SendMediaGroup = "sendMediaGroup";

            public const string UploadStickerFile = "uploadStickerFile";

            public const string CreateNewStickerSet = "createNewStickerSet";

            public const string AddStickerToSet = "addStickerToSet";

            public const string SetStickerPositionInSet = "setStickerPositionInSet";

            public const string DeleteStickerFromSet = "deleteStickerFromSet";

            public const string SendGame = "sendGame";

            public const string SetGameScore = "setGameScore";

            public const string GetGameHighScores = "getGameHighScores";

            public const string SetWebhook = "setWebhook";

            public const string DeleteWebhook = "deleteWebhook";

            public const string GetWebhookInfo = "getWebhookInfo";
        }
    }
}<|MERGE_RESOLUTION|>--- conflicted
+++ resolved
@@ -1,8 +1,5 @@
-<<<<<<< HEAD
-=======
 using Telegram.Bot.Tests.Integ.Framework.XunitExtensions;
 
->>>>>>> ed212855
 namespace Telegram.Bot.Tests.Integ.Framework
 {
     public static class Constants
