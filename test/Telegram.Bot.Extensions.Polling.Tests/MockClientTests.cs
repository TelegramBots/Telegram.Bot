﻿using System;
using System.Threading.Tasks;
using Telegram.Bot.Requests;
using Xunit;

namespace Telegram.Bot.Extensions.Polling.Tests
{
    public class TestMockClient
    {
        [Fact]
        public async Task WorksAsync()
        {
<<<<<<< HEAD
            ITelegramBotClient bot = new MockTelegramBotClient(
                new MockClientOptions("hello-world", "foo-bar-123")
            );
=======
            var bot = new MockTelegramBotClient("hello-world", "foo-bar-123");
            Assert.Equal(2, bot.MessageGroupsLeft);
>>>>>>> 6da77a70

            var updates = await bot.MakeRequestAsync(new GetUpdatesRequest());
            Assert.Equal(2, updates.Length);
            Assert.Equal(1, bot.MessageGroupsLeft);
            Assert.Equal("hello", updates[0].Message.Text);
            Assert.Equal("world", updates[1].Message.Text);

            updates = await bot.MakeRequestAsync(new GetUpdatesRequest());
            Assert.Equal(3, updates.Length);
            Assert.Equal(0, bot.MessageGroupsLeft);
            Assert.Equal("foo", updates[0].Message.Text);
            Assert.Equal("bar", updates[1].Message.Text);
            Assert.Equal("123", updates[2].Message.Text);

            updates = await bot.MakeRequestAsync(new GetUpdatesRequest());
            Assert.Empty(updates);
            Assert.Equal(0, bot.MessageGroupsLeft);
        }

        [Fact]
        public async Task ThrowsExceptionIfExceptionToThrownIsSet()
        {
            var bot = new MockTelegramBotClient("foo")
            {
                ExceptionToThrow = new Exception("Oops")
            };

            Exception ex = await Assert.ThrowsAsync<Exception>(async () => await bot.MakeRequestAsync(new GetUpdatesRequest()));
            Assert.Equal("Oops", ex.Message);
        }
    }
}<|MERGE_RESOLUTION|>--- conflicted
+++ resolved
@@ -10,14 +10,10 @@
         [Fact]
         public async Task WorksAsync()
         {
-<<<<<<< HEAD
             ITelegramBotClient bot = new MockTelegramBotClient(
                 new MockClientOptions("hello-world", "foo-bar-123")
             );
-=======
-            var bot = new MockTelegramBotClient("hello-world", "foo-bar-123");
             Assert.Equal(2, bot.MessageGroupsLeft);
->>>>>>> 6da77a70
 
             var updates = await bot.MakeRequestAsync(new GetUpdatesRequest());
             Assert.Equal(2, updates.Length);
